/*
 * The Alluxio Open Foundation licenses this work under the Apache License, version 2.0
 * (the "License"). You may not use this work except in compliance with the License, which is
 * available at www.apache.org/licenses/LICENSE-2.0
 *
 * This software is distributed on an "AS IS" basis, WITHOUT WARRANTIES OR CONDITIONS OF ANY KIND,
 * either express or implied, as more fully set forth in the License.
 *
 * See the NOTICE file distributed with this work for information regarding copyright ownership.
 */

package alluxio.network.protocol.databuffer;

import com.google.common.base.Preconditions;
import io.netty.channel.DefaultFileRegion;

import java.io.File;
import java.nio.ByteBuffer;
import java.nio.channels.FileChannel;

/**
 * A DataBuffer with the underlying data being a {@link FileChannel}.
 */
public final class DataFileChannel implements DataBuffer {
  private final File mFile;
  private final long mOffset;
  private final long mLength;

  /**
   *
   * @param file The file
   * @param offset The offset into the FileChannel
   * @param length The length of the data to read
   */
<<<<<<< HEAD
  public DataFileChannel(FileChannel fileChannel, long offset, long length) {
    mFileChannel = Preconditions.checkNotNull(fileChannel,"fileChannel");
=======
  public DataFileChannel(File file, long offset, long length) {
    mFile = Preconditions.checkNotNull(file);
>>>>>>> 7b3029ee
    mOffset = offset;
    mLength = length;
  }

  @Override
  public Object getNettyOutput() {
    return new DefaultFileRegion(mFile, mOffset, mLength);
  }

  @Override
  public long getLength() {
    return mLength;
  }

  @Override
  public ByteBuffer getReadOnlyByteBuffer() {
    throw new UnsupportedOperationException(
        "DataFileChannel#getReadOnlyByteBuffer is not implemented.");
  }

  @Override
  public void readBytes(byte[] dst, int dstIndex, int length) {
    throw new UnsupportedOperationException("DataFileChannel#readBytes is not implemented.");
  }

  @Override
  public int readableBytes() {
    throw new UnsupportedOperationException("DataFileChannel#readableBytes is not implemented.");
  }

  @Override
  public void release() {
    // Nothing we need to release explicitly, let GC take care of all objects.
  }
}<|MERGE_RESOLUTION|>--- conflicted
+++ resolved
@@ -32,13 +32,10 @@
    * @param offset The offset into the FileChannel
    * @param length The length of the data to read
    */
-<<<<<<< HEAD
-  public DataFileChannel(FileChannel fileChannel, long offset, long length) {
-    mFileChannel = Preconditions.checkNotNull(fileChannel,"fileChannel");
-=======
+
   public DataFileChannel(File file, long offset, long length) {
-    mFile = Preconditions.checkNotNull(file);
->>>>>>> 7b3029ee
+    mFile = Preconditions.checkNotNull(file,"file");
+
     mOffset = offset;
     mLength = length;
   }
