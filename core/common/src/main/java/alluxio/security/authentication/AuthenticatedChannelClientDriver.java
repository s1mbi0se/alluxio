/*
 * The Alluxio Open Foundation licenses this work under the Apache License, version 2.0
 * (the "License"). You may not use this work except in compliance with the License, which is
 * available at www.apache.org/licenses/LICENSE-2.0
 *
 * This software is distributed on an "AS IS" basis, WITHOUT WARRANTIES OR CONDITIONS OF ANY KIND,
 * either express or implied, as more fully set forth in the License.
 *
 * See the NOTICE file distributed with this work for information regarding copyright ownership.
 */

package alluxio.security.authentication;

import alluxio.exception.status.AlluxioStatusException;
import alluxio.exception.status.UnauthenticatedException;
import alluxio.exception.status.UnavailableException;
import alluxio.grpc.GrpcChannelKey;
import alluxio.grpc.SaslMessage;
import alluxio.util.LogUtils;

import com.google.common.util.concurrent.SettableFuture;
import io.grpc.Status;
import io.grpc.StatusRuntimeException;
import io.grpc.stub.StreamObserver;
import org.slf4j.Logger;
import org.slf4j.LoggerFactory;

import javax.security.sasl.SaslException;
import java.util.concurrent.ExecutionException;
import java.util.concurrent.TimeUnit;
import java.util.concurrent.TimeoutException;

/**
 * Responsible for driving authentication traffic from client-side.
 *
 * An authentication between client and server is managed by
 * {@link AuthenticatedChannelClientDriver} and {@link AuthenticatedChannelServerDriver}
 * respectively.
 *
 * These drivers are wrappers over gRPC {@link StreamObserver}s that manages the stream
 * traffic destined for the other participant. They make sure messages are exchanged between client
 * and server synchronously.
 *
 * Authentication is initiated by the client. Following the initiate call, depending on the scheme,
 * one or more messages are exchanged to establish authenticated session between client and server.
 *
 * After the authentication is established, client and server streams are not closed in order to use
 * them as long polling on authentication state changes.
 *  -> Client closing the stream means that it doesn't want to be authenticated anymore.
 *  -> Server closing the stream means the client is not authenticated at the server anymore.
 *
 */
public class AuthenticatedChannelClientDriver implements StreamObserver<SaslMessage> {
  private static final Logger LOG = LoggerFactory.getLogger(AuthenticatedChannelClientDriver.class);
  /** Channel key. */
  private GrpcChannelKey mChannelKey;
  /** Server's sasl stream. */
  private StreamObserver<SaslMessage> mRequestObserver;
  /** Handshake handler for client. */
  private SaslClientHandler mSaslClientHandler;
  /** Whether channel is authenticated. */
  private volatile boolean mChannelAuthenticated;
  /** Used to wait during authentication handshake. */
  private SettableFuture<Void> mChannelAuthenticatedFuture;
  /** Initiating message for authentication. */
  private SaslMessage mInitiateMessage;

  /**
   * Creates client driver with given handshake handler.
   *
   * @param saslClientHandler sasl client handler
   * @param channelKey channel key
   */
  public AuthenticatedChannelClientDriver(SaslClientHandler saslClientHandler,
      GrpcChannelKey channelKey) throws SaslException {
    mSaslClientHandler = saslClientHandler;
    mChannelKey = channelKey;
    mChannelAuthenticated = false;
    mChannelAuthenticatedFuture = SettableFuture.create();
    // Generate the initiating message while sasl handler is valid.
    mInitiateMessage = generateInitialMessage();
  }

  /**
   * Sets the server's Simple Authentication and Security Layer stream.
   * <p>
   * Defines the {@link #mRequestObserver}.
   *
   * @param requestObserver server SASL stream
   */
  public void setServerObserver(StreamObserver<SaslMessage> requestObserver) {
    mRequestObserver = requestObserver;
  }

  /**
   * Attempts to establish a connection to a channel.
   * <p>
   * Establishes a connection to the {@link alluxio.grpc.GrpcChannel}
   * with the corresponding {@link GrpcChannelKey} using a handshake handler
   * for the client, that is, {@link SaslClientHandler#handleMessage(SaslMessage)}.
   *
   * @param saslMessage Simple Authentication and Security Layer message
   * @throws Exception  Any exception.
   */
  @Override
  public void onNext(SaslMessage saslMessage) {
    try {
      LOG.debug("Received message for channel: {}. Message: {}",
          mChannelKey.toStringShort(), saslMessage);
      SaslMessage response = mSaslClientHandler.handleMessage(saslMessage);
      if (response != null) {
        mRequestObserver.onNext(response);
      } else {
        // {@code null} response means server message was a success.
        // Release blocked waiters.
        LOG.debug("Authentication established for {}", mChannelKey.toStringShort());
        mChannelAuthenticatedFuture.set(null);
      }
    } catch (Throwable t) {
      LOG.debug("Exception while handling message for {}. Message: {}. Error: {}",
          mChannelKey.toStringShort(), saslMessage, t);
      // Fail blocked waiters.
      mChannelAuthenticatedFuture.setException(t);
      mRequestObserver.onError(AlluxioStatusException.fromThrowable(t).toGrpcStatusException());
    }
  }

  @Override
  public void onError(Throwable throwable) {
    LOG.debug("Received error for channel: {}. Error: {}", mChannelKey.toStringShort(), throwable);
    closeAuthenticatedChannel(false);

    // Fail blocked waiters.
    mChannelAuthenticatedFuture.setException(throwable);
  }

  @Override
  public void onCompleted() {
    LOG.debug("Authenticated channel revoked by server for channel: {}",
        mChannelKey.toStringShort());
    closeAuthenticatedChannel(false);
  }

  /**
   * Stops authenticated session with the server by releasing the long poll.
   */
  public void close() {
    LOG.debug("Closing authentication for channel: {}", mChannelKey.toStringShort());
    closeAuthenticatedChannel(true);
  }

  /**
   * @return {@code true} if the channel is still authenticated
   */
  public boolean isAuthenticated() {
    return mChannelAuthenticated;
  }

  /**
   * Starts authentication with the server and wait until completion.
   *
   * @param timeoutMs time to wait for authentication
   * @throws UnauthenticatedException if an exception occurs while
   *                                  trying to authenticate the
   *                                  channel
   */
  public void startAuthenticatedChannel(long timeoutMs) throws AlluxioStatusException {
    try {
      LOG.debug("Initiating authentication for channel: {}", mChannelKey.toStringShort());
      // Send the server initial message.
      try {
        mRequestObserver.onNext(mInitiateMessage);
      } catch (StatusRuntimeException e) {
        // Ignore. waitUntilChannelAuthenticated() will throw stored cause.
      }

      // Utility to return from start when channel is secured.
      waitUntilChannelAuthenticated(timeoutMs);
    } catch (Throwable t) {
      closeAuthenticatedChannel(true);
      throw AlluxioStatusException.fromThrowable(t);
    }
  }

  /**
   * Builds and returns a SASL message.
   * <p>
<<<<<<< HEAD
=======
   * Uses {@link SaslMessage.Builder#build()} to instantiate a new
   * object of type SaslMessage. The client ID is set to a string of
   * the ID found in {@link AuthenticatedChannelClientDriver#mChannelKey}
   * through {@link GrpcChannelKey#getChannelId()}.
   * <p>
   * The channel ref is set to a short representation of the channel key through
   * {@link GrpcChannelKey#toStringShort()}.
   * <p>
>>>>>>> 9d3d5c4c
   * Returns an object of type SaslMessage.
   *
   * @return a message for Simple Authentication and Security Layer
   * @throws SaslException  If the message cannot be generated for
   *                        unexpected reasons.
   */
  private SaslMessage generateInitialMessage() throws SaslException {
    SaslMessage.Builder initialMsg = mSaslClientHandler.handleMessage(null).toBuilder();
    initialMsg.setClientId(mChannelKey.getChannelId().toString());
    initialMsg.setChannelRef(mChannelKey.toStringShort());
    return initialMsg.build();
  }

  /**
   * Sets a time limit for the duration of the channel authentication and waits until completion or timeout.
<<<<<<< HEAD
=======
   * <p>
   * Uses {@link AuthenticatedChannelClientDriver#mChannelAuthenticatedFuture} to implement a time limit to
   * how long the authentication for this channel is allowed to take. For this purpose, sets
   * {@link AuthenticatedChannelClientDriver#mChannelAuthenticated} to true.
>>>>>>> 9d3d5c4c
   *
   * @param timeoutMs the max duration of the wait time for the channel
   *                  authentication in milliseconds. Throws an exception
   *                  if the authentication fails to complete until this point.
   * @throws AlluxioStatusException   If this thread is interrupted.
   * @throws UnauthenticatedException If the server does not provide
   *                                  an authentication service.
   * @throws UnavailableException     If a {@link TimeoutException}
   *                                  is thrown, indicating that
   *                                  the authentication service
   *                                  took longer than the max
   *                                  duration established.
   */
  private void waitUntilChannelAuthenticated(long timeoutMs) throws AlluxioStatusException {
    try {
      // Wait until authentication status changes.
      mChannelAuthenticatedFuture.get(timeoutMs, TimeUnit.MILLISECONDS);
      mChannelAuthenticated = true;
    } catch (InterruptedException ie) {
      Thread.currentThread().interrupt();
      throw AlluxioStatusException.fromThrowable(ie);
    } catch (ExecutionException e) {
      AlluxioStatusException statExc = AlluxioStatusException.fromThrowable(e.getCause());
      // Unimplemented is returned if server doesn't provide authentication service.
      if (statExc.getStatusCode() == Status.Code.UNIMPLEMENTED) {
        throw new UnauthenticatedException("Authentication is disabled on target server.");
      }
      throw statExc;
    } catch (TimeoutException e) {
      throw new UnavailableException(e);
    }
  }

  /**
   * Closes the Simple Authentication and Security Layer (SASL) client handler.
   * <p>
   * Closes the {@link #mSaslClientHandler} and attempts to notify the
   * {@link #mRequestObserver} that the stream was successfully completed (if
   * {@code signalServer} is set to {@code true}.)
   *
   * @param signalServer  a boolean indicating whether
   *                      the server should be signaled
   */
  private void closeAuthenticatedChannel(boolean signalServer) {
    mSaslClientHandler.close();
    // Authentication failed either during or after handshake.
    mChannelAuthenticated = false;

    if (signalServer) {
      try {
        mRequestObserver.onCompleted();
      } catch (Exception e) {
        LogUtils.warnWithException(LOG,
            "Failed signaling server for stream completion for channel: {}.",
            mChannelKey.toStringShort(), e);
      }
    }
  }
}<|MERGE_RESOLUTION|>--- conflicted
+++ resolved
@@ -185,8 +185,6 @@
   /**
    * Builds and returns a SASL message.
    * <p>
-<<<<<<< HEAD
-=======
    * Uses {@link SaslMessage.Builder#build()} to instantiate a new
    * object of type SaslMessage. The client ID is set to a string of
    * the ID found in {@link AuthenticatedChannelClientDriver#mChannelKey}
@@ -195,7 +193,6 @@
    * The channel ref is set to a short representation of the channel key through
    * {@link GrpcChannelKey#toStringShort()}.
    * <p>
->>>>>>> 9d3d5c4c
    * Returns an object of type SaslMessage.
    *
    * @return a message for Simple Authentication and Security Layer
@@ -211,13 +208,10 @@
 
   /**
    * Sets a time limit for the duration of the channel authentication and waits until completion or timeout.
-<<<<<<< HEAD
-=======
    * <p>
    * Uses {@link AuthenticatedChannelClientDriver#mChannelAuthenticatedFuture} to implement a time limit to
    * how long the authentication for this channel is allowed to take. For this purpose, sets
    * {@link AuthenticatedChannelClientDriver#mChannelAuthenticated} to true.
->>>>>>> 9d3d5c4c
    *
    * @param timeoutMs the max duration of the wait time for the channel
    *                  authentication in milliseconds. Throws an exception
