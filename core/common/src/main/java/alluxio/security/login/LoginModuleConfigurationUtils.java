/*
 * The Alluxio Open Foundation licenses this work under the Apache License, version 2.0
 * (the "License"). You may not use this work except in compliance with the License, which is
 * available at www.apache.org/licenses/LICENSE-2.0
 *
 * This software is distributed on an "AS IS" basis, WITHOUT WARRANTIES OR CONDITIONS OF ANY KIND,
 * either express or implied, as more fully set forth in the License.
 *
 * See the NOTICE file distributed with this work for information regarding copyright ownership.
 */

package alluxio.security.login;

import alluxio.util.OSUtils;

import javax.annotation.concurrent.ThreadSafe;

/**
 * This class provides constants used in JAAS login.
 */
@ThreadSafe
public final class LoginModuleConfigurationUtils {
  /** Login module according to different OS type. */
  public static final String OS_LOGIN_MODULE_NAME;
  /** Class name of Principal according to different OS type. */
  public static final String OS_PRINCIPAL_CLASS_NAME;

  private LoginModuleConfigurationUtils() {} // prevent instantiation

  static {
    OS_LOGIN_MODULE_NAME = getOSLoginModuleName();
    OS_PRINCIPAL_CLASS_NAME = getOSPrincipalClassName();
  }

  /**
   * Identifies and returns the login module and class according to the operating system.
   * <p>
<<<<<<< HEAD
=======
   * Checks the operating system informed by {@link OSUtils#IBM_JAVA}, {@link OSUtils#isWindows()},
   * {@link OSUtils#isAIX()}, and {@link OSUtils#is64Bit()}. Uses this information to return
   * a string with the module and class name needed in order to login.
   * <p>
>>>>>>> 9d3d5c4c
   * The return value changes according to the answer to these questions:
   *                    1)  Is the current Java vendor IBM Java?
   *                        If YES:
   *                             a) Is the current operating system Windows?
   *                                i. Is it 64-bit or 32-bit?
   *                             b) Is the current operating system AIX?
   *                                ii. Is it 64-bit or 32-bit?
   *                             c) Is the current operating system Linux?
   *                        If NO:
   *                            a) Is the current operating system Windows
   *                               or is it UNIX-based?
   *
   * @return  the OS login module class name according to the machine
   */
  private static String getOSLoginModuleName() {
    if (OSUtils.IBM_JAVA) {
      if (OSUtils.isWindows()) {
        return OSUtils.is64Bit() ? "com.ibm.security.auth.module.Win64LoginModule"
            : "com.ibm.security.auth.module.NTLoginModule";
      } else if (OSUtils.isAIX()) {
        return OSUtils.is64Bit() ? "com.ibm.security.auth.module.AIX64LoginModule"
            : "com.ibm.security.auth.module.AIXLoginModule";
      } else {
        return "com.ibm.security.auth.module.LinuxLoginModule";
      }
    } else {
      return OSUtils.isWindows() ? "com.sun.security.auth.module.NTLoginModule"
          : "com.sun.security.auth.module.UnixLoginModule";
    }
  }

  /**
   * Gets the principal class name for the current operating system.
   *
   * @return the principal class name according to the operating system
   */
  private static String getOSPrincipalClassName() {
    String principalClassName;
    if (OSUtils.IBM_JAVA) {
      if (OSUtils.is64Bit()) {
        principalClassName = "com.ibm.security.auth.UsernamePrincipal";
      } else {
        if (OSUtils.isWindows()) {
          principalClassName = "com.ibm.security.auth.NTUserPrincipal";
        } else if (OSUtils.isAIX()) {
          principalClassName = "com.ibm.security.auth.AIXPrincipal";
        } else {
          principalClassName = "com.ibm.security.auth.LinuxPrincipal";
        }
      }
    } else {
      principalClassName = OSUtils.isWindows() ? "com.sun.security.auth.NTUserPrincipal"
          : "com.sun.security.auth.UnixPrincipal";
    }
    return principalClassName;
  }
}<|MERGE_RESOLUTION|>--- conflicted
+++ resolved
@@ -35,13 +35,10 @@
   /**
    * Identifies and returns the login module and class according to the operating system.
    * <p>
-<<<<<<< HEAD
-=======
    * Checks the operating system informed by {@link OSUtils#IBM_JAVA}, {@link OSUtils#isWindows()},
    * {@link OSUtils#isAIX()}, and {@link OSUtils#is64Bit()}. Uses this information to return
    * a string with the module and class name needed in order to login.
    * <p>
->>>>>>> 9d3d5c4c
    * The return value changes according to the answer to these questions:
    *                    1)  Is the current Java vendor IBM Java?
    *                        If YES:
