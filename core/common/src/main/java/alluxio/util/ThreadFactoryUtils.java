/*
 * The Alluxio Open Foundation licenses this work under the Apache License, version 2.0
 * (the "License"). You may not use this work except in compliance with the License, which is
 * available at www.apache.org/licenses/LICENSE-2.0
 *
 * This software is distributed on an "AS IS" basis, WITHOUT WARRANTIES OR CONDITIONS OF ANY KIND,
 * either express or implied, as more fully set forth in the License.
 *
 * See the NOTICE file distributed with this work for information regarding copyright ownership.
 */

package alluxio.util;

import alluxio.concurrent.jsr.ForkJoinPool;

import com.google.common.util.concurrent.ThreadFactoryBuilder;

import java.util.concurrent.ThreadFactory;

import javax.annotation.concurrent.ThreadSafe;

/**
 * Utility methods for the {@link ThreadFactory} class.
 */
@ThreadSafe
public final class ThreadFactoryUtils {
  private ThreadFactoryUtils() {}

  /**
   * Creates a thread factory that spawns off threads.
   * <p>
<<<<<<< HEAD
=======
   * Creates a new {@link ThreadFactoryBuilder}. Invokes {@link ThreadFactoryBuilder#setDaemon}
   * in order to determine whether this new thread factory should create daemon threads. Invokes
   * {@link ThreadFactoryBuilder#setNameFormat} to determine the naming format the thread factory
   * should use when naming threads.
   * <p>
>>>>>>> 9d3d5c4c
   * Returns a new object of type {@link ThreadFactory} using {@link ThreadFactoryBuilder#build()}.
   *
   * @param nameFormat  the name pattern for each thread. should contain '%d' to distinguish between
   *                    threads.
   * @param isDaemon    boolean representing whether the thread factory should create daemon threads.
   * @return            a new thread factory with the provided information
   */
  public static ThreadFactory build(final String nameFormat, boolean isDaemon) {
    return new ThreadFactoryBuilder().setDaemon(isDaemon).setNameFormat(nameFormat).build();
  }

  /**
   * Creates a {@link ForkJoinPool.ForkJoinWorkerThreadFactory} that spawns off threads
   * for {@link ForkJoinPool}.
   *
   * @param nameFormat name pattern for each thread. should contain '%d' to distinguish between
   *                   threads.
   * @param isDaemon if true, the {@link java.util.concurrent.ThreadFactory} will create
   *                 daemon threads.
   * @return the created factory
   */
  public static ForkJoinPool.ForkJoinWorkerThreadFactory buildFjp(final String nameFormat,
      boolean isDaemon) {
    return new ForkJoinPool.AlluxioForkJoinWorkerThreadFactory(nameFormat, isDaemon);
  }
}<|MERGE_RESOLUTION|>--- conflicted
+++ resolved
@@ -29,14 +29,11 @@
   /**
    * Creates a thread factory that spawns off threads.
    * <p>
-<<<<<<< HEAD
-=======
    * Creates a new {@link ThreadFactoryBuilder}. Invokes {@link ThreadFactoryBuilder#setDaemon}
    * in order to determine whether this new thread factory should create daemon threads. Invokes
    * {@link ThreadFactoryBuilder#setNameFormat} to determine the naming format the thread factory
    * should use when naming threads.
    * <p>
->>>>>>> 9d3d5c4c
    * Returns a new object of type {@link ThreadFactory} using {@link ThreadFactoryBuilder#build()}.
    *
    * @param nameFormat  the name pattern for each thread. should contain '%d' to distinguish between
