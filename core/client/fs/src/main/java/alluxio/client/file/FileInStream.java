/*
 * The Alluxio Open Foundation licenses this work under the Apache License, version 2.0
 * (the "License"). You may not use this work except in compliance with the License, which is
 * available at www.apache.org/licenses/LICENSE-2.0
 *
 * This software is distributed on an "AS IS" basis, WITHOUT WARRANTIES OR CONDITIONS OF ANY KIND,
 * either express or implied, as more fully set forth in the License.
 *
 * See the NOTICE file distributed with this work for information regarding copyright ownership.
 */

package alluxio.client.file;

import alluxio.Seekable;
import alluxio.client.BoundedStream;
import alluxio.client.PositionedReadable;

import java.io.InputStream;

/**
 * A streaming API to read a file. This API represents a file as a stream of bytes and provides a
 * collection of {@link #read} methods to access this stream of bytes. In addition, one can seek
 * into a given offset of the stream to read.
 */
public abstract class FileInStream extends InputStream implements BoundedStream, PositionedReadable,
    Seekable {
<<<<<<< HEAD
  private static final Logger LOG = LoggerFactory.getLogger(FileInStream.class);

  private final int mBlockWorkerClientReadRetry;
  private final URIStatus mStatus;
  private final InStreamOptions mOptions;
  private final AlluxioBlockStore mBlockStore;
  private final FileSystemContext mContext;
  private final boolean mPassiveCachingEnabled;

  /* Convenience values derived from mStatus, use these instead of querying mStatus. */
  /** Length of the file in bytes. */
  private final long mLength;
  /** Block size in bytes. */
  private final long mBlockSize;

  /* Underlying stream and associated bookkeeping. */
  /** Current offset in the file. */
  private long mPosition;
  /** Underlying block stream, null if a position change has invalidated the previous stream. */
  private BlockInStream mBlockInStream;

  /** Cached block stream for the positioned read API. */
  private BlockInStream mCachedPositionedReadStream;

  /** The last block id for which async cache was triggered. */
  private long mLastBlockIdCached;

  /** A map of worker addresses to the most recent epoch time when client fails to read from it. */
  private Map<WorkerNetAddress, Long> mFailedWorkers = new HashMap<>();

  private Closer mCloser;

  protected FileInStream(URIStatus status, InStreamOptions options, FileSystemContext context) {
    mCloser = Closer.create();
    // Acquire a resource to block FileSystemContext reinitialization, this needs to be done before
    // using mContext.
    // The resource will be released in close().
    mContext = context;
    mCloser.register(mContext.blockReinit());
    try {
      AlluxioConfiguration conf = mContext.getPathConf(new AlluxioURI(status.getPath()));
      mPassiveCachingEnabled = conf.getBoolean(PropertyKey.USER_FILE_PASSIVE_CACHE_ENABLED);
      mBlockWorkerClientReadRetry = conf.getInt(PropertyKey.USER_BLOCK_WORKER_CLIENT_READ_RETRY);
      mStatus = status;
      mOptions = options;
      mBlockStore = AlluxioBlockStore.create(mContext);
      mLength = mStatus.getLength();
      mBlockSize = mStatus.getBlockSizeBytes();
      mPosition = 0;
      mBlockInStream = null;
      mCachedPositionedReadStream = null;
      mLastBlockIdCached = 0;
    } catch (Throwable t) {
      // If there is any exception, including RuntimeException such as thrown by conf.getBoolean,
      // release the acquired resource, otherwise, FileSystemContext reinitialization will be
      // blocked forever.
      throw CommonUtils.closeAndRethrowRuntimeException(mCloser, t);
    }
  }

  /* Input Stream methods */
  @Override
  public int read() throws IOException {
    if (mPosition == mLength) { // at end of file
      return -1;
    }
    CountingRetry retry = new CountingRetry(mBlockWorkerClientReadRetry);
    IOException lastException = null;
    while (retry.attempt()) {
      try {
        updateStream();
        int result = mBlockInStream.read();
        if (result != -1) {
          mPosition++;
        }
        return result;
      } catch (UnavailableException | DeadlineExceededException | ConnectException e) {
        lastException = e;
        if (mBlockInStream != null) {
          handleRetryableException(mBlockInStream, e);
          mBlockInStream = null;
        }
      }
    }
    throw lastException;
  }

  @Override
  public int read(byte[] b) throws IOException {
    return read(b, 0, b.length);
  }

  @Override
  public int read(byte[] b, int off, int len) throws IOException {
    Preconditions.checkArgument(b != null, PreconditionMessage.ERR_READ_BUFFER_NULL);
    Preconditions.checkArgument(off >= 0 && len >= 0 && len + off <= b.length,
        PreconditionMessage.ERR_BUFFER_STATE.toString(), b.length, off, len);
    if (len == 0) {
      return 0;
    }
    if (mPosition == mLength) { // at end of file
      return -1;
    }

    int bytesLeft = len;
    int currentOffset = off;
    CountingRetry retry = new CountingRetry(mBlockWorkerClientReadRetry);
    IOException lastException = null;
    while (bytesLeft > 0 && mPosition != mLength && retry.attempt()) {
      try {
        updateStream();
        int bytesRead = mBlockInStream.read(b, currentOffset, bytesLeft);
        if (bytesRead > 0) {
          bytesLeft -= bytesRead;
          currentOffset += bytesRead;
          mPosition += bytesRead;
        }
        retry.reset();
        lastException = null;
      } catch (UnavailableException | ConnectException | DeadlineExceededException e) {
        lastException = e;
        if (mBlockInStream != null) {
          handleRetryableException(mBlockInStream, e);
          mBlockInStream = null;
        }
      }
    }
    if (lastException != null) {
      throw lastException;
    }
    return len - bytesLeft;
  }

  @Override
  public long skip(long n) throws IOException {
    if (n <= 0) {
      return 0;
    }

    long toSkip = Math.min(n, mLength - mPosition);
    seek(mPosition + toSkip);
    return toSkip;
  }

  @Override
  public void close() throws IOException {
    closeBlockInStream(mBlockInStream);
    closeBlockInStream(mCachedPositionedReadStream);
    mCloser.close();
  }

  /* Bounded Stream methods */
  @Override
  public long remaining() {
    return mLength - mPosition;
  }

  /* Positioned Readable methods */
  @Override
  public int positionedRead(long pos, byte[] b, int off, int len) throws IOException {
    return positionedReadInternal(pos, b, off, len);
  }

  private int positionedReadInternal(long pos, byte[] b, int off, int len) throws IOException {
    if (pos < 0 || pos >= mLength) {
      return -1;
    }

    int lenCopy = len;
    CountingRetry retry = new CountingRetry(mBlockWorkerClientReadRetry);
    IOException lastException = null;
    while (len > 0 && retry.attempt()) {
      if (pos >= mLength) {
        break;
      }
      long blockId = mStatus.getBlockIds().get(Math.toIntExact(pos / mBlockSize));
      try {
        // Positioned read may be called multiple times for the same block. Caching the in-stream
        // allows us to avoid the block store rpc to open a new stream for each call.
        if (mCachedPositionedReadStream == null) {
          mCachedPositionedReadStream = mBlockStore.getInStream(blockId, mOptions, mFailedWorkers);
        } else if (mCachedPositionedReadStream.getId() != blockId) {
          closeBlockInStream(mCachedPositionedReadStream);
          mCachedPositionedReadStream = mBlockStore.getInStream(blockId, mOptions, mFailedWorkers);
        }
        long offset = pos % mBlockSize;
        int bytesRead = mCachedPositionedReadStream.positionedRead(offset, b, off,
            (int) Math.min(mBlockSize - offset, len));
        Preconditions.checkState(bytesRead > 0, "No data is read before EOF");
        pos += bytesRead;
        off += bytesRead;
        len -= bytesRead;
        retry.reset();
        lastException = null;
        triggerAsyncCaching(mCachedPositionedReadStream);
      } catch (UnavailableException | DeadlineExceededException | ConnectException e) {
        lastException = e;
        if (mCachedPositionedReadStream != null) {
          handleRetryableException(mCachedPositionedReadStream, e);
          mCachedPositionedReadStream = null;
        }
      }
    }
    if (lastException != null) {
      throw lastException;
    }
    return lenCopy - len;
  }

  /* Seekable methods */
  @Override
  public long getPos() {
    return mPosition;
  }

  @Override
  public void seek(long pos) throws IOException {
    if (mPosition == pos) {
      return;
    }
    Preconditions.checkArgument(pos >= 0, PreconditionMessage.ERR_SEEK_NEGATIVE.toString(), pos);
    Preconditions.checkArgument(pos <= mLength,
        PreconditionMessage.ERR_SEEK_PAST_END_OF_FILE.toString(), pos);

    if (mBlockInStream == null) { // no current stream open, advance position
      mPosition = pos;
      return;
    }

    long delta = pos - mPosition;
    if (delta <= mBlockInStream.remaining() && delta >= -mBlockInStream.getPos()) { // within block
      mBlockInStream.seek(mBlockInStream.getPos() + delta);
    } else { // close the underlying stream as the new position is no longer in bounds
      closeBlockInStream(mBlockInStream);
    }
    mPosition += delta;
  }

  /**
   * Initializes the underlying block stream if necessary. This method must be called before
   * reading from mBlockInStream.
   */
  private void updateStream() throws IOException {
    if (mBlockInStream != null && mBlockInStream.remaining() > 0) { // can still read from stream
      return;
    }

    if (mBlockInStream != null && mBlockInStream.remaining() == 0) { // current stream is done
      closeBlockInStream(mBlockInStream);
    }

    /* Create a new stream to read from mPosition. */
    // Calculate block id.
    long blockId = mStatus.getBlockIds().get(Math.toIntExact(mPosition / mBlockSize));
    BlockInfo blockInfo = mStatus.getBlockInfo(blockId);
    if (blockInfo == null) {
      throw new IOException("No BlockInfo for block(id=" + blockId + ") of file"
          + "(id=" + mStatus.getFileId() + ", path=" + mStatus.getPath() + ")");
    }
    // Create stream
    boolean isBlockInfoOutdated = true;
    // blockInfo is "outdated" when all the locations in that blockInfo are failed workers,
    // if there is at least one location that is not a failed worker, then it's not outdated.
    for (BlockLocation location : blockInfo.getLocations()) {
      if (!mFailedWorkers.containsKey(location.getWorkerAddress())) {
        isBlockInfoOutdated = false;
        break;
      }
    }
    if (isBlockInfoOutdated) {
      mBlockInStream = mBlockStore.getInStream(blockId, mOptions, mFailedWorkers);
    } else {
      mBlockInStream = mBlockStore.getInStream(blockInfo, mOptions, mFailedWorkers);
    }
    // Set the stream to the correct position.
    long offset = mPosition % mBlockSize;
    mBlockInStream.seek(offset);
  }

  private void closeBlockInStream(BlockInStream stream) throws IOException {
    if (stream != null) {
      BlockInStream.BlockInStreamSource blockSource = stream.getSource();
      stream.close();
      // TODO(calvin): we should be able to do a close check instead of using null
      if (stream == mBlockInStream) { // if stream is instance variable, set to null
        mBlockInStream = null;
      }
      if (blockSource == BlockInStream.BlockInStreamSource.LOCAL) {
        return;
      }
      triggerAsyncCaching(stream);
    }
  }

  // Send an async cache request to a worker based on read type and passive cache options.
  private void triggerAsyncCaching(BlockInStream stream) throws IOException {
    boolean cache = ReadType.fromProto(mOptions.getOptions().getReadType()).isCache();
    boolean overReplicated = mStatus.getReplicationMax() > 0
        && mStatus.getFileBlockInfos().get((int) (getPos() / mBlockSize))
        .getBlockInfo().getLocations().size() >= mStatus.getReplicationMax();
    cache = cache && !overReplicated;
    // Get relevant information from the stream.
    WorkerNetAddress dataSource = stream.getAddress();
    long blockId = stream.getId();
    if (cache && (mLastBlockIdCached != blockId)) {
      WorkerNetAddress worker;
      if (mPassiveCachingEnabled && mContext.hasLocalWorker()) { // send request to local worker
        worker = mContext.getLocalWorker();
      } else { // send request to data source
        worker = dataSource;
      }
      try {
        // Construct the async cache request
        long blockLength = mOptions.getBlockInfo(blockId).getLength();
        AsyncCacheRequest request =
            AsyncCacheRequest.newBuilder().setBlockId(blockId).setLength(blockLength)
                .setOpenUfsBlockOptions(mOptions.getOpenUfsBlockOptions(blockId))
                .setSourceHost(dataSource.getHost()).setSourcePort(dataSource.getDataPort())
                .build();
        BlockWorkerClient blockWorker = mContext.acquireBlockWorkerClient(worker);
        try {
          blockWorker.asyncCache(request);
          mLastBlockIdCached = blockId;
        } finally {
          mContext.releaseBlockWorkerClient(worker, blockWorker);
        }
      } catch (Exception e) {
        LOG.warn("Failed to complete async cache request for block {} at worker {}: {}", blockId,
            worker, e.getMessage());
      }
    }
  }

  private void handleRetryableException(BlockInStream stream, IOException e) {
    WorkerNetAddress workerAddress = stream.getAddress();
    LOG.warn("Failed to read block {} from worker {}, will retry: {}",
        stream.getId(), workerAddress, e.getMessage());
    try {
      stream.close();
    } catch (Exception ex) {
      // Do not throw doing a best effort close
      LOG.warn("Failed to close input stream for block {}: {}", stream.getId(), ex.getMessage());
    }

    mFailedWorkers.put(workerAddress, System.currentTimeMillis());
  }
=======
>>>>>>> a45d79f6
}<|MERGE_RESOLUTION|>--- conflicted
+++ resolved
@@ -24,353 +24,4 @@
  */
 public abstract class FileInStream extends InputStream implements BoundedStream, PositionedReadable,
     Seekable {
-<<<<<<< HEAD
-  private static final Logger LOG = LoggerFactory.getLogger(FileInStream.class);
-
-  private final int mBlockWorkerClientReadRetry;
-  private final URIStatus mStatus;
-  private final InStreamOptions mOptions;
-  private final AlluxioBlockStore mBlockStore;
-  private final FileSystemContext mContext;
-  private final boolean mPassiveCachingEnabled;
-
-  /* Convenience values derived from mStatus, use these instead of querying mStatus. */
-  /** Length of the file in bytes. */
-  private final long mLength;
-  /** Block size in bytes. */
-  private final long mBlockSize;
-
-  /* Underlying stream and associated bookkeeping. */
-  /** Current offset in the file. */
-  private long mPosition;
-  /** Underlying block stream, null if a position change has invalidated the previous stream. */
-  private BlockInStream mBlockInStream;
-
-  /** Cached block stream for the positioned read API. */
-  private BlockInStream mCachedPositionedReadStream;
-
-  /** The last block id for which async cache was triggered. */
-  private long mLastBlockIdCached;
-
-  /** A map of worker addresses to the most recent epoch time when client fails to read from it. */
-  private Map<WorkerNetAddress, Long> mFailedWorkers = new HashMap<>();
-
-  private Closer mCloser;
-
-  protected FileInStream(URIStatus status, InStreamOptions options, FileSystemContext context) {
-    mCloser = Closer.create();
-    // Acquire a resource to block FileSystemContext reinitialization, this needs to be done before
-    // using mContext.
-    // The resource will be released in close().
-    mContext = context;
-    mCloser.register(mContext.blockReinit());
-    try {
-      AlluxioConfiguration conf = mContext.getPathConf(new AlluxioURI(status.getPath()));
-      mPassiveCachingEnabled = conf.getBoolean(PropertyKey.USER_FILE_PASSIVE_CACHE_ENABLED);
-      mBlockWorkerClientReadRetry = conf.getInt(PropertyKey.USER_BLOCK_WORKER_CLIENT_READ_RETRY);
-      mStatus = status;
-      mOptions = options;
-      mBlockStore = AlluxioBlockStore.create(mContext);
-      mLength = mStatus.getLength();
-      mBlockSize = mStatus.getBlockSizeBytes();
-      mPosition = 0;
-      mBlockInStream = null;
-      mCachedPositionedReadStream = null;
-      mLastBlockIdCached = 0;
-    } catch (Throwable t) {
-      // If there is any exception, including RuntimeException such as thrown by conf.getBoolean,
-      // release the acquired resource, otherwise, FileSystemContext reinitialization will be
-      // blocked forever.
-      throw CommonUtils.closeAndRethrowRuntimeException(mCloser, t);
-    }
-  }
-
-  /* Input Stream methods */
-  @Override
-  public int read() throws IOException {
-    if (mPosition == mLength) { // at end of file
-      return -1;
-    }
-    CountingRetry retry = new CountingRetry(mBlockWorkerClientReadRetry);
-    IOException lastException = null;
-    while (retry.attempt()) {
-      try {
-        updateStream();
-        int result = mBlockInStream.read();
-        if (result != -1) {
-          mPosition++;
-        }
-        return result;
-      } catch (UnavailableException | DeadlineExceededException | ConnectException e) {
-        lastException = e;
-        if (mBlockInStream != null) {
-          handleRetryableException(mBlockInStream, e);
-          mBlockInStream = null;
-        }
-      }
-    }
-    throw lastException;
-  }
-
-  @Override
-  public int read(byte[] b) throws IOException {
-    return read(b, 0, b.length);
-  }
-
-  @Override
-  public int read(byte[] b, int off, int len) throws IOException {
-    Preconditions.checkArgument(b != null, PreconditionMessage.ERR_READ_BUFFER_NULL);
-    Preconditions.checkArgument(off >= 0 && len >= 0 && len + off <= b.length,
-        PreconditionMessage.ERR_BUFFER_STATE.toString(), b.length, off, len);
-    if (len == 0) {
-      return 0;
-    }
-    if (mPosition == mLength) { // at end of file
-      return -1;
-    }
-
-    int bytesLeft = len;
-    int currentOffset = off;
-    CountingRetry retry = new CountingRetry(mBlockWorkerClientReadRetry);
-    IOException lastException = null;
-    while (bytesLeft > 0 && mPosition != mLength && retry.attempt()) {
-      try {
-        updateStream();
-        int bytesRead = mBlockInStream.read(b, currentOffset, bytesLeft);
-        if (bytesRead > 0) {
-          bytesLeft -= bytesRead;
-          currentOffset += bytesRead;
-          mPosition += bytesRead;
-        }
-        retry.reset();
-        lastException = null;
-      } catch (UnavailableException | ConnectException | DeadlineExceededException e) {
-        lastException = e;
-        if (mBlockInStream != null) {
-          handleRetryableException(mBlockInStream, e);
-          mBlockInStream = null;
-        }
-      }
-    }
-    if (lastException != null) {
-      throw lastException;
-    }
-    return len - bytesLeft;
-  }
-
-  @Override
-  public long skip(long n) throws IOException {
-    if (n <= 0) {
-      return 0;
-    }
-
-    long toSkip = Math.min(n, mLength - mPosition);
-    seek(mPosition + toSkip);
-    return toSkip;
-  }
-
-  @Override
-  public void close() throws IOException {
-    closeBlockInStream(mBlockInStream);
-    closeBlockInStream(mCachedPositionedReadStream);
-    mCloser.close();
-  }
-
-  /* Bounded Stream methods */
-  @Override
-  public long remaining() {
-    return mLength - mPosition;
-  }
-
-  /* Positioned Readable methods */
-  @Override
-  public int positionedRead(long pos, byte[] b, int off, int len) throws IOException {
-    return positionedReadInternal(pos, b, off, len);
-  }
-
-  private int positionedReadInternal(long pos, byte[] b, int off, int len) throws IOException {
-    if (pos < 0 || pos >= mLength) {
-      return -1;
-    }
-
-    int lenCopy = len;
-    CountingRetry retry = new CountingRetry(mBlockWorkerClientReadRetry);
-    IOException lastException = null;
-    while (len > 0 && retry.attempt()) {
-      if (pos >= mLength) {
-        break;
-      }
-      long blockId = mStatus.getBlockIds().get(Math.toIntExact(pos / mBlockSize));
-      try {
-        // Positioned read may be called multiple times for the same block. Caching the in-stream
-        // allows us to avoid the block store rpc to open a new stream for each call.
-        if (mCachedPositionedReadStream == null) {
-          mCachedPositionedReadStream = mBlockStore.getInStream(blockId, mOptions, mFailedWorkers);
-        } else if (mCachedPositionedReadStream.getId() != blockId) {
-          closeBlockInStream(mCachedPositionedReadStream);
-          mCachedPositionedReadStream = mBlockStore.getInStream(blockId, mOptions, mFailedWorkers);
-        }
-        long offset = pos % mBlockSize;
-        int bytesRead = mCachedPositionedReadStream.positionedRead(offset, b, off,
-            (int) Math.min(mBlockSize - offset, len));
-        Preconditions.checkState(bytesRead > 0, "No data is read before EOF");
-        pos += bytesRead;
-        off += bytesRead;
-        len -= bytesRead;
-        retry.reset();
-        lastException = null;
-        triggerAsyncCaching(mCachedPositionedReadStream);
-      } catch (UnavailableException | DeadlineExceededException | ConnectException e) {
-        lastException = e;
-        if (mCachedPositionedReadStream != null) {
-          handleRetryableException(mCachedPositionedReadStream, e);
-          mCachedPositionedReadStream = null;
-        }
-      }
-    }
-    if (lastException != null) {
-      throw lastException;
-    }
-    return lenCopy - len;
-  }
-
-  /* Seekable methods */
-  @Override
-  public long getPos() {
-    return mPosition;
-  }
-
-  @Override
-  public void seek(long pos) throws IOException {
-    if (mPosition == pos) {
-      return;
-    }
-    Preconditions.checkArgument(pos >= 0, PreconditionMessage.ERR_SEEK_NEGATIVE.toString(), pos);
-    Preconditions.checkArgument(pos <= mLength,
-        PreconditionMessage.ERR_SEEK_PAST_END_OF_FILE.toString(), pos);
-
-    if (mBlockInStream == null) { // no current stream open, advance position
-      mPosition = pos;
-      return;
-    }
-
-    long delta = pos - mPosition;
-    if (delta <= mBlockInStream.remaining() && delta >= -mBlockInStream.getPos()) { // within block
-      mBlockInStream.seek(mBlockInStream.getPos() + delta);
-    } else { // close the underlying stream as the new position is no longer in bounds
-      closeBlockInStream(mBlockInStream);
-    }
-    mPosition += delta;
-  }
-
-  /**
-   * Initializes the underlying block stream if necessary. This method must be called before
-   * reading from mBlockInStream.
-   */
-  private void updateStream() throws IOException {
-    if (mBlockInStream != null && mBlockInStream.remaining() > 0) { // can still read from stream
-      return;
-    }
-
-    if (mBlockInStream != null && mBlockInStream.remaining() == 0) { // current stream is done
-      closeBlockInStream(mBlockInStream);
-    }
-
-    /* Create a new stream to read from mPosition. */
-    // Calculate block id.
-    long blockId = mStatus.getBlockIds().get(Math.toIntExact(mPosition / mBlockSize));
-    BlockInfo blockInfo = mStatus.getBlockInfo(blockId);
-    if (blockInfo == null) {
-      throw new IOException("No BlockInfo for block(id=" + blockId + ") of file"
-          + "(id=" + mStatus.getFileId() + ", path=" + mStatus.getPath() + ")");
-    }
-    // Create stream
-    boolean isBlockInfoOutdated = true;
-    // blockInfo is "outdated" when all the locations in that blockInfo are failed workers,
-    // if there is at least one location that is not a failed worker, then it's not outdated.
-    for (BlockLocation location : blockInfo.getLocations()) {
-      if (!mFailedWorkers.containsKey(location.getWorkerAddress())) {
-        isBlockInfoOutdated = false;
-        break;
-      }
-    }
-    if (isBlockInfoOutdated) {
-      mBlockInStream = mBlockStore.getInStream(blockId, mOptions, mFailedWorkers);
-    } else {
-      mBlockInStream = mBlockStore.getInStream(blockInfo, mOptions, mFailedWorkers);
-    }
-    // Set the stream to the correct position.
-    long offset = mPosition % mBlockSize;
-    mBlockInStream.seek(offset);
-  }
-
-  private void closeBlockInStream(BlockInStream stream) throws IOException {
-    if (stream != null) {
-      BlockInStream.BlockInStreamSource blockSource = stream.getSource();
-      stream.close();
-      // TODO(calvin): we should be able to do a close check instead of using null
-      if (stream == mBlockInStream) { // if stream is instance variable, set to null
-        mBlockInStream = null;
-      }
-      if (blockSource == BlockInStream.BlockInStreamSource.LOCAL) {
-        return;
-      }
-      triggerAsyncCaching(stream);
-    }
-  }
-
-  // Send an async cache request to a worker based on read type and passive cache options.
-  private void triggerAsyncCaching(BlockInStream stream) throws IOException {
-    boolean cache = ReadType.fromProto(mOptions.getOptions().getReadType()).isCache();
-    boolean overReplicated = mStatus.getReplicationMax() > 0
-        && mStatus.getFileBlockInfos().get((int) (getPos() / mBlockSize))
-        .getBlockInfo().getLocations().size() >= mStatus.getReplicationMax();
-    cache = cache && !overReplicated;
-    // Get relevant information from the stream.
-    WorkerNetAddress dataSource = stream.getAddress();
-    long blockId = stream.getId();
-    if (cache && (mLastBlockIdCached != blockId)) {
-      WorkerNetAddress worker;
-      if (mPassiveCachingEnabled && mContext.hasLocalWorker()) { // send request to local worker
-        worker = mContext.getLocalWorker();
-      } else { // send request to data source
-        worker = dataSource;
-      }
-      try {
-        // Construct the async cache request
-        long blockLength = mOptions.getBlockInfo(blockId).getLength();
-        AsyncCacheRequest request =
-            AsyncCacheRequest.newBuilder().setBlockId(blockId).setLength(blockLength)
-                .setOpenUfsBlockOptions(mOptions.getOpenUfsBlockOptions(blockId))
-                .setSourceHost(dataSource.getHost()).setSourcePort(dataSource.getDataPort())
-                .build();
-        BlockWorkerClient blockWorker = mContext.acquireBlockWorkerClient(worker);
-        try {
-          blockWorker.asyncCache(request);
-          mLastBlockIdCached = blockId;
-        } finally {
-          mContext.releaseBlockWorkerClient(worker, blockWorker);
-        }
-      } catch (Exception e) {
-        LOG.warn("Failed to complete async cache request for block {} at worker {}: {}", blockId,
-            worker, e.getMessage());
-      }
-    }
-  }
-
-  private void handleRetryableException(BlockInStream stream, IOException e) {
-    WorkerNetAddress workerAddress = stream.getAddress();
-    LOG.warn("Failed to read block {} from worker {}, will retry: {}",
-        stream.getId(), workerAddress, e.getMessage());
-    try {
-      stream.close();
-    } catch (Exception ex) {
-      // Do not throw doing a best effort close
-      LOG.warn("Failed to close input stream for block {}: {}", stream.getId(), ex.getMessage());
-    }
-
-    mFailedWorkers.put(workerAddress, System.currentTimeMillis());
-  }
-=======
->>>>>>> a45d79f6
 }