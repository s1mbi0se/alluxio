--- conflicted
+++ resolved
@@ -110,25 +110,14 @@
   public void before() throws Exception {
     mMaster = mock(AlluxioMasterService.class);
     mContext = mock(ServletContext.class);
-<<<<<<< HEAD
     MasterRegistry registry = new MasterRegistry();
-    JournalFactory journalFactory =
-        new JournalFactory.ReadWrite(mTestFolder.newFolder().getAbsolutePath());
-    mClock = new ManualClock();
-    mExecutorService =
-        Executors.newFixedThreadPool(2, ThreadFactoryUtils.build("TestBlockMaster-%d", true));
-    mBlockMaster =
-        new BlockMaster(registry, journalFactory, mClock,
-            ExecutorServiceFactories.constantExecutorServiceFactory(mExecutorService));
-=======
     JournalFactory factory =
         new MutableJournal.Factory(new URI(mTestFolder.newFolder().getAbsolutePath()));
     mClock = new ManualClock();
     mExecutorService =
         Executors.newFixedThreadPool(2, ThreadFactoryUtils.build("TestBlockMaster-%d", true));
-    mBlockMaster = new BlockMaster(factory, mClock,
+    mBlockMaster = new BlockMaster(registry, factory, mClock,
         ExecutorServiceFactories.constantExecutorServiceFactory(mExecutorService));
->>>>>>> 971be00a
     mBlockMaster.start(true);
     when(mMaster.getBlockMaster()).thenReturn(mBlockMaster);
     when(mContext.getAttribute(MasterWebServer.ALLUXIO_MASTER_SERVLET_RESOURCE_KEY)).thenReturn(
