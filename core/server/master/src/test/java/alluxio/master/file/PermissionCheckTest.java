/*
 * The Alluxio Open Foundation licenses this work under the Apache License, version 2.0
 * (the "License"). You may not use this work except in compliance with the License, which is
 * available at www.apache.org/licenses/LICENSE-2.0
 *
 * This software is distributed on an "AS IS" basis, WITHOUT WARRANTIES OR CONDITIONS OF ANY KIND,
 * either express or implied, as more fully set forth in the License.
 *
 * See the NOTICE file distributed with this work for information regarding copyright ownership.
 */

package alluxio.master.file;

import alluxio.AlluxioURI;
import alluxio.AuthenticatedUserRule;
import alluxio.ConfigurationRule;
import alluxio.Constants;
import alluxio.LoginUserRule;
import alluxio.PropertyKey;
import alluxio.SetAndRestoreAuthenticatedUser;
import alluxio.SetAndRestoreConfiguration;
import alluxio.exception.AccessControlException;
import alluxio.exception.ExceptionMessage;
import alluxio.exception.FileDoesNotExistException;
import alluxio.master.MasterRegistry;
import alluxio.master.block.BlockMaster;
import alluxio.master.file.meta.Inode;
import alluxio.master.file.meta.InodeDirectory;
import alluxio.master.file.meta.InodeFile;
import alluxio.master.file.meta.InodeTree;
import alluxio.master.file.meta.LockedInodePath;
import alluxio.master.file.meta.MutableLockedInodePath;
import alluxio.master.file.options.CompleteFileOptions;
import alluxio.master.file.options.CreateDirectoryOptions;
import alluxio.master.file.options.CreateFileOptions;
import alluxio.master.file.options.DeleteOptions;
import alluxio.master.file.options.FreeOptions;
import alluxio.master.file.options.ListStatusOptions;
import alluxio.master.file.options.RenameOptions;
import alluxio.master.file.options.SetAttributeOptions;
import alluxio.master.journal.JournalFactory;
import alluxio.security.GroupMappingServiceTestUtils;
import alluxio.security.authorization.Mode;
import alluxio.security.group.GroupMappingService;
import alluxio.util.CommonUtils;
import alluxio.util.SecurityUtils;
import alluxio.util.io.PathUtils;
import alluxio.wire.FileInfo;
import alluxio.wire.TtlAction;

import com.google.common.collect.ImmutableMap;
import com.google.common.collect.Lists;
import org.apache.commons.lang3.tuple.ImmutableTriple;
import org.apache.commons.lang3.tuple.Triple;
import org.junit.After;
import org.junit.Assert;
import org.junit.Before;
import org.junit.Rule;
import org.junit.Test;
import org.junit.rules.ExpectedException;
import org.junit.rules.TemporaryFolder;
import org.mockito.Mockito;

import java.io.IOException;
import java.util.ArrayList;
import java.util.HashMap;
import java.util.List;

/**
 * Unit test for {@link FileSystemMaster} when permission check is enabled by configure
 * alluxio.security.authorization.permission.enabled=true.
 */
public final class PermissionCheckTest {
  private static final String TEST_SUPER_GROUP = "test-supergroup";

  /*
   * The user and group mappings for testing are:
   *    admin -> admin
   *    user1 -> group1
   *    user2 -> group2
   *    user3 -> group1
   *    user4 -> test-supergroup
   */
  private static final TestUser TEST_USER_ADMIN = new TestUser("admin", "admin");
  private static final TestUser TEST_USER_1 = new TestUser("user1", "group1");
  private static final TestUser TEST_USER_2 = new TestUser("user2", "group2");
  private static final TestUser TEST_USER_3 = new TestUser("user3", "group1");
  private static final TestUser TEST_USER_SUPERGROUP = new TestUser("user4", TEST_SUPER_GROUP);

  /*
   * The file structure for testing is:
   *    /               admin     admin       755
   *    /testDir        user1     group1      755
   *    /testDir/file   user1     group1      644
   *    /testFile       user2     group2      644
   */
  private static final String TEST_DIR_URI = "/testDir";
  private static final String TEST_DIR_FILE_URI = "/testDir/file";
  private static final String TEST_FILE_URI = "/testFile";

  private static final Mode TEST_DIR_MODE = new Mode((short) 0755);
  private static final Mode TEST_FILE_MODE = new Mode((short) 0755);

  private FileSystemMaster mFileSystemMaster;
  private BlockMaster mBlockMaster;

  private InodeTree mInodeTree;

  @Rule
  public ConfigurationRule mConfiguration = new ConfigurationRule(ImmutableMap
      .of(PropertyKey.SECURITY_GROUP_MAPPING_CLASS, FakeUserGroupsMapping.class.getName(),
          PropertyKey.SECURITY_AUTHORIZATION_PERMISSION_SUPERGROUP, TEST_SUPER_GROUP));

  @Rule
  public AuthenticatedUserRule mAuthenticatedUser =
      new AuthenticatedUserRule(TEST_USER_ADMIN.getUser());

  @Rule
  public LoginUserRule mLoginUserRule = new LoginUserRule(TEST_USER_ADMIN.getUser());

  @Rule
  public TemporaryFolder mTestFolder = new TemporaryFolder();

  @Rule
  public ExpectedException mThrown = ExpectedException.none();

  /**
   * A simple structure to represent a user and its groups.
   */
  private static final class TestUser {
    private String mUser;
    private String mGroup;

    TestUser(String user, String group) {
      mUser = user;
      mGroup = group;
    }

    String getUser() {
      return mUser;
    }

    String getGroup() {
      return mGroup;
    }
  }

  /**
   * A mapping from a user to its corresponding group.
   */
  public static class FakeUserGroupsMapping implements GroupMappingService {
    private HashMap<String, String> mUserGroups = new HashMap<>();

    public FakeUserGroupsMapping() {
      mUserGroups.put(TEST_USER_ADMIN.getUser(), TEST_USER_ADMIN.getGroup());
      mUserGroups.put(TEST_USER_1.getUser(), TEST_USER_1.getGroup());
      mUserGroups.put(TEST_USER_2.getUser(), TEST_USER_2.getGroup());
      mUserGroups.put(TEST_USER_3.getUser(), TEST_USER_3.getGroup());
      mUserGroups.put(TEST_USER_SUPERGROUP.getUser(), TEST_USER_SUPERGROUP.getGroup());
    }

    @Override
    public List<String> getGroups(String user) throws IOException {
      if (mUserGroups.containsKey(user)) {
        return Lists.newArrayList(mUserGroups.get(user).split(","));
      }
      return new ArrayList<>();
    }
  }

  @Before
  public void before() throws Exception {
    GroupMappingServiceTestUtils.resetCache();
<<<<<<< HEAD
    // set users
    // TODO(binfan): use AuthenticatedUserRule after that class is refactored to
    // AuthenticatedUserRule and LoginUserRule
    AuthenticatedClientUser.set(TEST_USER_ADMIN.getUser());
    LoginUserTestUtils.resetLoginUser(TEST_USER_ADMIN.getUser());

    MasterRegistry registry = new MasterRegistry();
=======
>>>>>>> 758052cf
    JournalFactory journalFactory =
        new JournalFactory.ReadWrite(mTestFolder.newFolder().getAbsolutePath());
    mBlockMaster = new BlockMaster(registry, journalFactory);
    mFileSystemMaster = new FileSystemMaster(registry, journalFactory);
    mBlockMaster.start(true);
    mFileSystemMaster.start(true);

    createDirAndFileForTest();

    mInodeTree = Mockito.mock(InodeTree.class);
    Mockito.when(mInodeTree.getRootUserName()).thenReturn(TEST_USER_ADMIN.getUser());
  }

  @After
  public void after() throws Exception {
    mFileSystemMaster.stop();
    mBlockMaster.stop();
    GroupMappingServiceTestUtils.resetCache();
  }

  /**
   * Sets up the following file system structure for testing.
   *    /               admin     admin       755
   *    /testDir        user1     group1      755
   *    /testDir/file   user1     group1      644
   *    /testFile       user2     group2      644
   */
  private void createDirAndFileForTest() throws Exception {
    // create "/testDir" for user1
    try (SetAndRestoreAuthenticatedUser user = new SetAndRestoreAuthenticatedUser(
        TEST_USER_ADMIN.getUser())) {
      mFileSystemMaster.createDirectory(new AlluxioURI("/testDir"),
          CreateDirectoryOptions.defaults().setOwner(TEST_USER_1.getUser())
              .setGroup(TEST_USER_1.getGroup()).setMode(TEST_DIR_MODE));
    }

    // create "/testDir/file" for user1
    try (SetAndRestoreAuthenticatedUser user = new SetAndRestoreAuthenticatedUser(
        TEST_USER_1.getUser())) {
      mFileSystemMaster.createFile(new AlluxioURI("/testDir/file"),
          CreateFileOptions.defaults().setBlockSizeBytes(Constants.KB)
              .setOwner(TEST_USER_1.getUser()).setGroup(TEST_USER_1.getGroup())
              .setMode(TEST_FILE_MODE));
    }

    // create "/testFile" for user2
    try (SetAndRestoreAuthenticatedUser user = new SetAndRestoreAuthenticatedUser(
        TEST_USER_ADMIN.getUser())) {
      mFileSystemMaster.createFile(new AlluxioURI("/testFile"),
          CreateFileOptions.defaults().setBlockSizeBytes(Constants.KB)
              .setOwner(TEST_USER_2.getUser()).setGroup(TEST_USER_2.getGroup())
              .setMode(TEST_FILE_MODE));
    }
  }

  private InodeDirectory getRootInode() {
    return InodeDirectory.create(0, -1, "",
        CreateDirectoryOptions.defaults().setOwner(TEST_USER_ADMIN.getUser())
            .setGroup(TEST_USER_ADMIN.getGroup()).setMode(TEST_DIR_MODE));
  }

  @Test
  public void getPermissionOwner() throws Exception {
    ArrayList<Triple<String, String, Mode>> permissions = new ArrayList<>();
    permissions.add(new ImmutableTriple<>(TEST_USER_1.getUser(), TEST_USER_1.getGroup(),
        new Mode((short) 0754)));
    LockedInodePath lockedInodePath = getLockedInodePath(permissions);
    try (SetAndRestoreAuthenticatedUser u = new SetAndRestoreAuthenticatedUser(
        TEST_USER_1.getUser())) {
      PermissionChecker checker = new PermissionChecker(mInodeTree);
      Mode.Bits actual = checker.getPermission(lockedInodePath);
      Assert.assertEquals(Mode.Bits.ALL, actual);
    }
  }

  @Test
  public void getPermissionGroup() throws Exception {
    ArrayList<Triple<String, String, Mode>> permissions = new ArrayList<>();
    permissions.add(new ImmutableTriple<>(TEST_USER_1.getUser(), TEST_USER_1.getGroup(),
        new Mode((short) 0754)));
    LockedInodePath lockedInodePath = getLockedInodePath(permissions);
    try (SetAndRestoreAuthenticatedUser u = new SetAndRestoreAuthenticatedUser(
        TEST_USER_3.getUser())) {
      PermissionChecker checker = new PermissionChecker(mInodeTree);
      Mode.Bits actual = checker.getPermission(lockedInodePath);
      Assert.assertEquals(Mode.Bits.READ_EXECUTE, actual);
    }
  }

  @Test
  public void getPermissionOther() throws Exception {
    ArrayList<Triple<String, String, Mode>> permissions = new ArrayList<>();
    permissions.add(new ImmutableTriple<>(TEST_USER_1.getUser(), TEST_USER_1.getGroup(),
        new Mode((short) 0754)));
    LockedInodePath lockedInodePath = getLockedInodePath(permissions);
    try (SetAndRestoreAuthenticatedUser u = new SetAndRestoreAuthenticatedUser(
        TEST_USER_2.getUser())) {
      PermissionChecker checker = new PermissionChecker(mInodeTree);
      Mode.Bits actual = checker.getPermission(lockedInodePath);
      Assert.assertEquals(Mode.Bits.READ, actual);
    }
  }

  /**
   * Tests superuser and supergroup to create directories under root.
   */
  @Test
  public void createUnderRootAsAdmin() throws Exception {
    // create "/file_admin" for superuser
    verifyCreateFile(TEST_USER_ADMIN, "/file_admin", false);

    // create "/file_supergroup" for user in supergroup
    verifyCreateFile(TEST_USER_SUPERGROUP, "/file_supergroup", false);
  }

  /**
   * Tests user1 to create directories under root.
   */
  @Test
  public void createUnderRootFail() throws Exception {
    mThrown.expect(AccessControlException.class);
    mThrown.expectMessage(ExceptionMessage.PERMISSION_DENIED
        .getMessage(toExceptionMessage(TEST_USER_1.getUser(), Mode.Bits.WRITE, "/file1", "/")));
    // create "/file1" for user1
    verifyCreateFile(TEST_USER_1, "/file1", false);
  }

  @Test
  public void createSuccess() throws Exception {
    // create "/testDir/file1" for user1
    verifyCreateFile(TEST_USER_1, TEST_DIR_URI + "/file1", false);
  }

  @Test
  public void createFail() throws Exception {
    mThrown.expect(AccessControlException.class);
    mThrown.expectMessage(ExceptionMessage.PERMISSION_DENIED.getMessage(
        toExceptionMessage(TEST_USER_2.getUser(), Mode.Bits.WRITE, TEST_DIR_URI + "/file1",
            "testDir")));

    // create "/testDir/file1" for user2
    verifyCreateFile(TEST_USER_2, TEST_DIR_URI + "/file1", false);
  }

  private void verifyCreateFile(TestUser user, String path, boolean recursive) throws Exception {
    try (SetAndRestoreAuthenticatedUser u = new SetAndRestoreAuthenticatedUser(user.getUser())) {
      CreateFileOptions options = CreateFileOptions.defaults().setRecursive(recursive)
          .setOwner(SecurityUtils.getOwnerFromThriftClient())
          .setGroup(SecurityUtils.getGroupFromThriftClient()).setPersisted(true);

      long fileId = mFileSystemMaster.createFile(new AlluxioURI(path), options);

      FileInfo fileInfo = mFileSystemMaster.getFileInfo(fileId);
      String[] pathComponents = path.split("/");
      Assert.assertEquals(pathComponents[pathComponents.length - 1], fileInfo.getName());
      Assert.assertEquals(user.getUser(), fileInfo.getOwner());
    }
  }

  @Test
  public void mkdirUnderRootByAdmin() throws Exception {
    // createDirectory "/dir_admin" for superuser
    verifyCreateDirectory(TEST_USER_ADMIN, "/dir_admin", false);
  }

  @Test
  public void mkdirUnderRootBySupergroup() throws Exception {
    // createDirectory "/dir_admin" for superuser
    verifyCreateDirectory(TEST_USER_SUPERGROUP, "/dir_admin", false);
  }

  @Test
  public void mkdirUnderRootByUser() throws Exception {
    mThrown.expect(AccessControlException.class);
    mThrown.expectMessage(ExceptionMessage.PERMISSION_DENIED
        .getMessage(toExceptionMessage(TEST_USER_1.getUser(), Mode.Bits.WRITE, "/dir1", "/")));

    // createDirectory "/dir1" for user1
    verifyCreateDirectory(TEST_USER_1, "/dir1", false);
  }

  @Test
  public void mkdirSuccess() throws Exception {
    // createDirectory "/testDir/dir1" for user1
    verifyCreateDirectory(TEST_USER_1, TEST_DIR_URI + "/dir1", false);
  }

  @Test
  public void mkdirFail() throws Exception {
    mThrown.expect(AccessControlException.class);
    mThrown.expectMessage(ExceptionMessage.PERMISSION_DENIED.getMessage(
        toExceptionMessage(TEST_USER_2.getUser(), Mode.Bits.WRITE, TEST_DIR_URI + "/dir1",
            "testDir")));

    // createDirectory "/testDir/dir1" for user2
    verifyCreateDirectory(TEST_USER_2, TEST_DIR_URI + "/dir1", false);
  }

  private void verifyCreateDirectory(TestUser user, String path, boolean recursive)
      throws Exception {
    try (SetAndRestoreAuthenticatedUser u = new SetAndRestoreAuthenticatedUser(user.getUser())) {
      CreateDirectoryOptions options = CreateDirectoryOptions.defaults().setRecursive(recursive)
          .setOwner(SecurityUtils.getOwnerFromThriftClient())
          .setGroup(SecurityUtils.getGroupFromThriftClient());
      mFileSystemMaster.createDirectory(new AlluxioURI(path), options);

      FileInfo fileInfo =
          mFileSystemMaster.getFileInfo(mFileSystemMaster.getFileId(new AlluxioURI(path)));
      String[] pathComponents = path.split("/");
      Assert.assertEquals(pathComponents[pathComponents.length - 1], fileInfo.getName());
      Assert.assertEquals(true, fileInfo.isFolder());
      Assert.assertEquals(user.getUser(), fileInfo.getOwner());
    }
  }

  @Test
  public void renameUnderRootAsAdmin() throws Exception {
    // rename "/testFile" to "/testFileRenamed" for superuser
    verifyRename(TEST_USER_ADMIN, TEST_FILE_URI, "/testFileRenamed");
  }

  @Test
  public void renameUnderRootAsSupergroup() throws Exception {
    // rename "/testFile" to "/testFileRenamed" for user in supergroup
    verifyRename(TEST_USER_SUPERGROUP, TEST_FILE_URI, "/testFileRenamed");
  }

  @Test
  public void renameUnderRootFail() throws Exception {
    mThrown.expect(AccessControlException.class);
    mThrown.expectMessage(ExceptionMessage.PERMISSION_DENIED.getMessage(
        toExceptionMessage(TEST_USER_1.getUser(), Mode.Bits.WRITE, TEST_FILE_URI, "/")));

    // rename "/testFile" to "/testFileRenamed" for user1
    verifyRename(TEST_USER_1, TEST_FILE_URI, "/testFileRenamed");
  }

  @Test
  public void renameSuccess() throws Exception {
    // rename "/testDir/file" to "/testDir/fileRenamed" for user1
    verifyRename(TEST_USER_1, TEST_DIR_FILE_URI, "/testDir/fileRenamed");
  }

  @Test
  public void renameFailNotByPermission() throws Exception {
    mThrown.expect(FileDoesNotExistException.class);
    mThrown.expectMessage(ExceptionMessage.PATH_DOES_NOT_EXIST.getMessage("/testDir/notExistDir"));

    // rename "/testDir/file" to "/testDir/notExistDir/fileRenamed" for user1
    // This is permitted by permission checking model, but failed during renaming procedure,
    // since the impl cannot rename a file to a dst path whose parent does not exist.
    verifyRename(TEST_USER_1, TEST_DIR_FILE_URI, "/testDir/notExistDir/fileRenamed");
  }

  @Test
  public void renameFailBySrc() throws Exception {
    mThrown.expect(AccessControlException.class);
    mThrown.expectMessage(ExceptionMessage.PERMISSION_DENIED.getMessage(
        toExceptionMessage(TEST_USER_2.getUser(), Mode.Bits.WRITE, TEST_DIR_FILE_URI, "testDir")));

    // rename "/testDir/file" to "/file" for user2
    verifyRename(TEST_USER_2, TEST_DIR_FILE_URI, "/file");
  }

  @Test
  public void renameFailByDst() throws Exception {
    mThrown.expect(AccessControlException.class);
    mThrown.expectMessage(ExceptionMessage.PERMISSION_DENIED.getMessage(
        toExceptionMessage(TEST_USER_1.getUser(), Mode.Bits.WRITE, "/fileRenamed", "/")));

    // rename "/testDir/file" to "/fileRenamed" for user2
    verifyRename(TEST_USER_1, TEST_DIR_FILE_URI, "/fileRenamed");
  }

  private void verifyRename(TestUser user, String srcPath, String dstPath) throws Exception {
    try (SetAndRestoreAuthenticatedUser u = new SetAndRestoreAuthenticatedUser(user.getUser())) {
      String fileOwner =
          mFileSystemMaster.getFileInfo(mFileSystemMaster.getFileId(new AlluxioURI(srcPath)))
              .getOwner();

      mFileSystemMaster
          .rename(new AlluxioURI(srcPath), new AlluxioURI(dstPath), RenameOptions.defaults());

      Assert.assertEquals(-1, mFileSystemMaster.getFileId(new AlluxioURI(srcPath)));
      FileInfo fileInfo =
          mFileSystemMaster.getFileInfo(mFileSystemMaster.getFileId(new AlluxioURI(dstPath)));
      String[] pathComponents = dstPath.split("/");
      Assert.assertEquals(pathComponents[pathComponents.length - 1], fileInfo.getName());
      Assert.assertEquals(fileOwner, fileInfo.getOwner());
    }
  }

  @Test
  public void deleteUnderRootFailed() throws Exception {
    mThrown.expect(AccessControlException.class);
    mThrown.expectMessage(ExceptionMessage.PERMISSION_DENIED
        .getMessage(toExceptionMessage(TEST_USER_1.getUser(), Mode.Bits.WRITE, TEST_DIR_URI, "/")));

    // delete file and dir under root by owner
    verifyDelete(TEST_USER_1, TEST_DIR_URI, true);
  }

  @Test
  public void deleteSuccessBySuperuser() throws Exception {
    // delete file and dir by superuser
    verifyDelete(TEST_USER_ADMIN, TEST_DIR_FILE_URI, false);
    verifyDelete(TEST_USER_ADMIN, TEST_DIR_URI, true);
    verifyDelete(TEST_USER_ADMIN, TEST_FILE_URI, false);
  }

  @Test
  public void deleteSuccessBySupergroup() throws Exception {
    // delete file and dir by user in supergroup
    verifyDelete(TEST_USER_SUPERGROUP, TEST_DIR_FILE_URI, false);
    verifyDelete(TEST_USER_SUPERGROUP, TEST_DIR_URI, true);
    verifyDelete(TEST_USER_SUPERGROUP, TEST_FILE_URI, false);
  }

  @Test
  public void deleteUnderRootFailOnDir() throws Exception {
    mThrown.expect(AccessControlException.class);
    mThrown.expectMessage(ExceptionMessage.PERMISSION_DENIED
        .getMessage(toExceptionMessage(TEST_USER_2.getUser(), Mode.Bits.WRITE, TEST_DIR_URI, "/")));

    // user2 cannot delete "/testDir" under root
    verifyDelete(TEST_USER_2, TEST_DIR_URI, true);
  }

  @Test
  public void deleteUnderRootFailOnFile() throws Exception {
    mThrown.expect(AccessControlException.class);
    mThrown.expectMessage(ExceptionMessage.PERMISSION_DENIED.getMessage(
        toExceptionMessage(TEST_USER_1.getUser(), Mode.Bits.WRITE, TEST_FILE_URI, "/")));

    // user2 cannot delete "/testFile" under root
    verifyDelete(TEST_USER_1, TEST_FILE_URI, true);
  }

  @Test
  public void deleteSuccess() throws Exception {
    // user1 can delete its file
    verifyDelete(TEST_USER_1, TEST_DIR_FILE_URI, false);
  }

  @Test
  public void deleteFail() throws Exception {
    mThrown.expect(AccessControlException.class);
    mThrown.expectMessage(ExceptionMessage.PERMISSION_DENIED.getMessage(
        toExceptionMessage(TEST_USER_2.getUser(), Mode.Bits.WRITE, TEST_DIR_FILE_URI, "testDir")));

    // user 2 cannot delete "/testDir/file"
    verifyDelete(TEST_USER_2, TEST_DIR_FILE_URI, false);
  }

  private void verifyDelete(TestUser user, String path, boolean recursive) throws Exception {
    try (SetAndRestoreAuthenticatedUser u = new SetAndRestoreAuthenticatedUser(user.getUser())) {
      mFileSystemMaster.delete(new AlluxioURI(path), DeleteOptions.defaults()
          .setRecursive(recursive));
      Assert.assertEquals(-1, mFileSystemMaster.getFileId(new AlluxioURI(path)));
    }
  }

  @Test
  public void readSuccess() throws Exception {
    verifyRead(TEST_USER_1, TEST_DIR_FILE_URI, true);
    verifyRead(TEST_USER_1, TEST_DIR_URI, false);
    verifyRead(TEST_USER_1, TEST_FILE_URI, true);

    verifyRead(TEST_USER_2, TEST_DIR_FILE_URI, true);
  }

  @Test
  public void readFileIdFail() throws Exception {
    String file = createUnreadableFileOrDir(true);

    mThrown.expect(AccessControlException.class);
    mThrown.expectMessage(ExceptionMessage.PERMISSION_DENIED.getMessage(
        toExceptionMessage(TEST_USER_2.getUser(), Mode.Bits.READ, file, "onlyReadByUser1")));
    verifyGetFileId(TEST_USER_2, file);
  }

  @Test
  public void readFileInfoFail() throws Exception {
    String file = createUnreadableFileOrDir(true);

    mThrown.expect(AccessControlException.class);
    mThrown.expectMessage(ExceptionMessage.PERMISSION_DENIED.getMessage(
        toExceptionMessage(TEST_USER_2.getUser(), Mode.Bits.READ, file, "onlyReadByUser1")));
    verifyGetFileInfoOrList(TEST_USER_2, file, true);
  }

  @Test
  public void readDirIdFail() throws Exception {
    String dir = createUnreadableFileOrDir(false);

    mThrown.expect(AccessControlException.class);
    mThrown.expectMessage(ExceptionMessage.PERMISSION_DENIED.getMessage(
        toExceptionMessage(TEST_USER_2.getUser(), Mode.Bits.READ, dir, "onlyReadByUser1")));
    verifyGetFileId(TEST_USER_2, dir);
  }

  @Test
  public void readDirInfoFail() throws Exception {
    String dir = createUnreadableFileOrDir(false);

    mThrown.expect(AccessControlException.class);
    mThrown.expectMessage(ExceptionMessage.PERMISSION_DENIED.getMessage(
        toExceptionMessage(TEST_USER_2.getUser(), Mode.Bits.READ, dir, "onlyReadByUser1")));
    try (SetAndRestoreAuthenticatedUser u = new SetAndRestoreAuthenticatedUser(
        TEST_USER_2.getUser())) {
      verifyGetFileInfoOrList(TEST_USER_2, dir, false);
    }
  }

  @Test
  public void readNotExecuteDir() throws Exception {
    // set unmask
    try (SetAndRestoreConfiguration c = new SetAndRestoreConfiguration(
        PropertyKey.SECURITY_AUTHORIZATION_PERMISSION_UMASK, "033")) {
      String dir = PathUtils.concatPath(TEST_DIR_URI, "/notExecuteDir");
      // create dir "/testDir/notExecuteDir" [user1, group1, drwxr--r--]
      verifyCreateDirectory(TEST_USER_1, dir, false);
      verifyRead(TEST_USER_1, dir, false);

      mThrown.expect(AccessControlException.class);
      mThrown.expectMessage(ExceptionMessage.PERMISSION_DENIED.getMessage(
          toExceptionMessage(TEST_USER_2.getUser(), Mode.Bits.EXECUTE, dir, "notExecuteDir")));
      verifyGetFileInfoOrList(TEST_USER_2, dir, false);
    }
  }

  private String createUnreadableFileOrDir(boolean isFile) throws Exception {
    // set unmask
    try (SetAndRestoreConfiguration c = new SetAndRestoreConfiguration(
        PropertyKey.SECURITY_AUTHORIZATION_PERMISSION_UMASK, "066")) {
      String fileOrDir = PathUtils.concatPath(TEST_DIR_URI, "/onlyReadByUser1");
      if (isFile) {
        // create file "/testDir/onlyReadByUser1" [user1, group1, -rw-------]
        verifyCreateFile(TEST_USER_1, fileOrDir, false);
        verifyRead(TEST_USER_1, fileOrDir, true);
      } else {
        // create dir "/testDir/onlyReadByUser1" [user1, group1, drwx--x--x]
        verifyCreateDirectory(TEST_USER_1, fileOrDir, false);
        verifyRead(TEST_USER_1, fileOrDir, false);
      }
      return fileOrDir;
    }
  }

  private void verifyRead(TestUser user, String path, boolean isFile) throws Exception {
    try (SetAndRestoreAuthenticatedUser u = new SetAndRestoreAuthenticatedUser(user.getUser())) {
      verifyGetFileId(user, path);
      verifyGetFileInfoOrList(user, path, isFile);
    }
  }

  private void verifyGetFileId(TestUser user, String path) throws Exception {
    try (SetAndRestoreAuthenticatedUser u = new SetAndRestoreAuthenticatedUser(user.getUser())) {
      long fileId = mFileSystemMaster.getFileId(new AlluxioURI(path));
      Assert.assertNotEquals(-1, fileId);
    }
  }

  private void verifyGetFileInfoOrList(TestUser user, String path, boolean isFile)
      throws Exception {
    try (SetAndRestoreAuthenticatedUser u = new SetAndRestoreAuthenticatedUser(user.getUser())) {
      if (isFile) {
        Assert.assertEquals(path, mFileSystemMaster.getFileInfo(new AlluxioURI(path)).getPath());
        Assert.assertEquals(1,
            mFileSystemMaster.listStatus(new AlluxioURI(path), ListStatusOptions.defaults())
                .size());
      } else {
        List<FileInfo> fileInfoList =
            mFileSystemMaster.listStatus(new AlluxioURI(path), ListStatusOptions.defaults());
        if (fileInfoList.size() > 0) {
          Assert.assertTrue(PathUtils.getParent(fileInfoList.get(0).getPath()).equals(path));
        }
      }
    }
  }

  @Test
  public void setStateSuccess() throws Exception {
    // set unmask
    try (SetAndRestoreConfiguration c = new SetAndRestoreConfiguration(
        PropertyKey.SECURITY_AUTHORIZATION_PERMISSION_UMASK, "000")) {
      String file = PathUtils.concatPath(TEST_DIR_URI, "testState1");
      verifyCreateFile(TEST_USER_1, file, false);
      SetAttributeOptions expect = getNonDefaultSetState();
      SetAttributeOptions result = verifySetState(TEST_USER_2, file, expect);

      Assert.assertEquals(expect.getTtl(), result.getTtl());
      Assert.assertEquals(expect.getTtlAction(), result.getTtlAction());
      Assert.assertEquals(expect.getPinned(), result.getPinned());
    }
  }

  @Test
  public void setStateFail() throws Exception {
    // set unmask
    try (SetAndRestoreConfiguration c = new SetAndRestoreConfiguration(
        PropertyKey.SECURITY_AUTHORIZATION_PERMISSION_UMASK, "066")) {
      String file = PathUtils.concatPath(TEST_DIR_URI, "testState1");
      verifyCreateFile(TEST_USER_1, file, false);
      SetAttributeOptions expect = getNonDefaultSetState();

      mThrown.expect(AccessControlException.class);
      mThrown.expectMessage(ExceptionMessage.PERMISSION_DENIED.getMessage(
          toExceptionMessage(TEST_USER_2.getUser(), Mode.Bits.WRITE, file, "testState1")));
      verifySetState(TEST_USER_2, file, expect);
    }
  }

  private SetAttributeOptions getNonDefaultSetState() {
    boolean recursive = true;
    long ttl = 11;

    return SetAttributeOptions.defaults().setPinned(recursive).setTtl(ttl)
        .setTtlAction(TtlAction.DELETE);
  }

  private SetAttributeOptions verifySetState(TestUser user, String path,
      SetAttributeOptions options) throws Exception {
    try (SetAndRestoreAuthenticatedUser u = new SetAndRestoreAuthenticatedUser(user.getUser())) {
      mFileSystemMaster.setAttribute(new AlluxioURI(path), options);

      FileInfo fileInfo = mFileSystemMaster.getFileInfo(new AlluxioURI(path));
      return SetAttributeOptions.defaults().setPinned(fileInfo.isPinned()).setTtl(fileInfo.getTtl())
          .setPersisted(fileInfo.isPersisted());
    }
  }

  @Test
  public void completeFileSuccess() throws Exception {
    // set unmask
    try (SetAndRestoreConfiguration c = new SetAndRestoreConfiguration(
        PropertyKey.SECURITY_AUTHORIZATION_PERMISSION_UMASK, "044")) {
      String file = PathUtils.concatPath(TEST_DIR_URI, "/testState1");
      verifyCreateFile(TEST_USER_1, file, false);
      CompleteFileOptions expect = getNonDefaultCompleteFileOptions();
      verifyCompleteFile(TEST_USER_2, file, expect);
    }
  }

  @Test
  public void completeFileFail() throws Exception {
    // set unmask
    try (SetAndRestoreConfiguration c = new SetAndRestoreConfiguration(
        PropertyKey.SECURITY_AUTHORIZATION_PERMISSION_UMASK, "066")) {
      String file = PathUtils.concatPath(TEST_DIR_URI, "/testComplete1");
      verifyCreateFile(TEST_USER_1, file, false);
      CompleteFileOptions expect = getNonDefaultCompleteFileOptions();

      mThrown.expect(AccessControlException.class);
      mThrown.expectMessage(ExceptionMessage.PERMISSION_DENIED.getMessage(
          toExceptionMessage(TEST_USER_2.getUser(), Mode.Bits.WRITE, file, "testComplete1")));
      verifyCompleteFile(TEST_USER_2, file, expect);
    }
  }

  private CompleteFileOptions getNonDefaultCompleteFileOptions() {
    long ufsLength = 12;
    long operationTimeMs = 21;

    return CompleteFileOptions.defaults().setUfsLength(ufsLength)
        .setOperationTimeMs(operationTimeMs);
  }

  private void verifyCompleteFile(TestUser user, String path, CompleteFileOptions options)
      throws Exception {
    try (SetAndRestoreAuthenticatedUser u = new SetAndRestoreAuthenticatedUser(user.getUser())) {
      mFileSystemMaster.completeFile(new AlluxioURI(path), options);
    }
  }

  @Test
  public void freeFileSuccess() throws Exception {
    String file = PathUtils.concatPath(TEST_DIR_URI, "testState1");
    verifyCreateFile(TEST_USER_1, file, false);
    verifyFree(TEST_USER_2, file, false);
  }

  @Test
  public void freeNonNullDirectorySuccess() throws Exception {
    String subDir = PathUtils.concatPath(TEST_DIR_URI, "testState");
    verifyCreateDirectory(TEST_USER_1, subDir, false);
    String file = subDir + "/testState1";
    verifyCreateFile(TEST_USER_1, file, false);
    verifyFree(TEST_USER_2, subDir, true);
  }

  @Test
  public void freeFileFail() throws Exception {
    // set unmask
    try (SetAndRestoreConfiguration c = new SetAndRestoreConfiguration(
        PropertyKey.SECURITY_AUTHORIZATION_PERMISSION_UMASK, "066")) {
      String file = PathUtils.concatPath(TEST_DIR_URI, "testComplete1");
      verifyCreateFile(TEST_USER_1, file, false);

      mThrown.expect(AccessControlException.class);
      mThrown.expectMessage(ExceptionMessage.PERMISSION_DENIED.getMessage(
          toExceptionMessage(TEST_USER_2.getUser(), Mode.Bits.READ, file, "testComplete1")));
      verifyFree(TEST_USER_2, file, false);
    }
  }

  @Test
  public void freeNonNullDirectoryFail() throws Exception {
    // set unmask
    try (SetAndRestoreConfiguration c = new SetAndRestoreConfiguration(
        PropertyKey.SECURITY_AUTHORIZATION_PERMISSION_UMASK, "066")) {
      String file = PathUtils.concatPath(TEST_DIR_URI + "/testComplete1");
      verifyCreateFile(TEST_USER_1, file, false);

      mThrown.expect(AccessControlException.class);
      mThrown.expectMessage(ExceptionMessage.PERMISSION_DENIED.getMessage(
          toExceptionMessage(TEST_USER_2.getUser(), Mode.Bits.READ, file, "testComplete1")));
      verifyFree(TEST_USER_2, file, false);
    }
  }

  private void verifyFree(TestUser user, String path, boolean recursive) throws Exception {
    try (SetAndRestoreAuthenticatedUser u = new SetAndRestoreAuthenticatedUser(user.getUser())) {
      mFileSystemMaster.free(new AlluxioURI(path), FreeOptions.defaults().setRecursive(recursive));
    }
  }

  @Test
  public void setOwnerSuccess() throws Exception {
    verifySetAcl(TEST_USER_ADMIN, TEST_FILE_URI, TEST_USER_1.getUser(), null, (short) -1, false);
    verifySetAcl(TEST_USER_SUPERGROUP, TEST_DIR_URI, TEST_USER_2.getUser(), null, (short) -1, true);
    FileInfo fileInfo = mFileSystemMaster
        .getFileInfo(mFileSystemMaster.getFileId(new AlluxioURI(TEST_DIR_FILE_URI)));
    Assert.assertEquals(TEST_USER_2.getUser(), fileInfo.getOwner());
  }

  @Test
  public void setOwnerFail() throws Exception {
    mThrown.expect(AccessControlException.class);
    mThrown.expectMessage(TEST_USER_2.getUser() + " is not a super user or in super group");
    verifySetAcl(TEST_USER_2, TEST_FILE_URI, TEST_USER_1.getUser(), null, (short) -1, false);
  }

  @Test
  public void setGroupSuccess() throws Exception {
    // super user
    verifySetAcl(TEST_USER_ADMIN, TEST_FILE_URI, null, TEST_USER_1.getGroup(), (short) -1, false);

    // super group
    verifySetAcl(TEST_USER_SUPERGROUP, TEST_DIR_URI, null, TEST_USER_2.getGroup(), (short) -1,
        true);
    FileInfo fileInfo = mFileSystemMaster
        .getFileInfo(mFileSystemMaster.getFileId(new AlluxioURI(TEST_DIR_FILE_URI)));
    Assert.assertEquals(TEST_USER_2.getGroup(), fileInfo.getGroup());

    // owner
    verifySetAcl(TEST_USER_1, TEST_DIR_URI, null, TEST_USER_2.getGroup(), (short) -1, true);
    fileInfo = mFileSystemMaster
        .getFileInfo(mFileSystemMaster.getFileId(new AlluxioURI(TEST_DIR_FILE_URI)));
    Assert.assertEquals(TEST_USER_2.getGroup(), fileInfo.getGroup());
  }

  @Test
  public void setGroupFail() throws Exception {
    mThrown.expect(AccessControlException.class);
    mThrown.expectMessage(ExceptionMessage.PERMISSION_DENIED.getMessage(
        "user=" + TEST_USER_1.getUser() + " is not the owner of path=" + TEST_FILE_URI));

    verifySetAcl(TEST_USER_1, TEST_FILE_URI, null, TEST_USER_1.getGroup(), (short) -1, false);
  }

  @Test
  public void setPermissionSuccess() throws Exception {
    // super user
    verifySetAcl(TEST_USER_ADMIN, TEST_FILE_URI, null, null, (short) 0600, false);

    // super group
    verifySetAcl(TEST_USER_SUPERGROUP, TEST_DIR_URI, null, null, (short) 0700, true);
    FileInfo fileInfo = mFileSystemMaster
        .getFileInfo(mFileSystemMaster.getFileId(new AlluxioURI(TEST_DIR_FILE_URI)));
    Assert.assertEquals((short) 0700, fileInfo.getMode());

    // owner enlarge the permission
    verifySetAcl(TEST_USER_1, TEST_DIR_URI, null, null, (short) 0777, true);
    fileInfo = mFileSystemMaster
        .getFileInfo(mFileSystemMaster.getFileId(new AlluxioURI(TEST_DIR_FILE_URI)));
    Assert.assertEquals((short) 0777, fileInfo.getMode());
    // other user can operate under this enlarged permission
    verifyCreateFile(TEST_USER_2, TEST_DIR_URI + "/newFile", false);
    verifyDelete(TEST_USER_2, TEST_DIR_FILE_URI, false);
  }

  @Test
  public void setPermissionFail() throws Exception {
    mThrown.expect(AccessControlException.class);
    mThrown.expectMessage(ExceptionMessage.PERMISSION_DENIED.getMessage(
        "user=" + TEST_USER_1.getUser() + " is not the owner of path=" + TEST_FILE_URI));

    verifySetAcl(TEST_USER_1, TEST_FILE_URI, null, null, (short) 0777, false);
  }

  @Test
  public void setAclSuccess() throws Exception {
    // super user sets owner, group, and permission
    verifySetAcl(TEST_USER_ADMIN, TEST_FILE_URI, TEST_USER_1.getUser(), TEST_USER_1.getGroup(),
        (short) 0600, false);

    // owner sets group and permission
    verifySetAcl(TEST_USER_1, TEST_DIR_URI, null, TEST_USER_2.getGroup(), (short) 0777, true);
    FileInfo fileInfo = mFileSystemMaster
        .getFileInfo(mFileSystemMaster.getFileId(new AlluxioURI(TEST_DIR_FILE_URI)));
    Assert.assertEquals(TEST_USER_2.getGroup(), fileInfo.getGroup());
    Assert.assertEquals((short) 0777, fileInfo.getMode());
  }

  @Test
  public void setAclFailByNotSuperUser() throws Exception {
    mThrown.expect(AccessControlException.class);
    mThrown.expectMessage(TEST_USER_2.getUser() + " is not a super user or in super group");

    verifySetAcl(TEST_USER_2, TEST_FILE_URI, TEST_USER_1.getUser(), TEST_USER_1.getGroup(),
        (short) 0600, false);
  }

  private void verifySetAcl(TestUser runUser, String path, String owner, String group,
      short mode, boolean recursive) throws Exception {
    try (SetAndRestoreAuthenticatedUser u = new SetAndRestoreAuthenticatedUser(runUser.getUser())) {
      SetAttributeOptions options =
          SetAttributeOptions.defaults().setOwner(owner).setGroup(group).setMode(mode)
              .setRecursive(recursive);
      mFileSystemMaster.setAttribute(new AlluxioURI(path), options);
    }
    try (SetAndRestoreAuthenticatedUser u = new SetAndRestoreAuthenticatedUser(
        TEST_USER_ADMIN.getUser())) {
      FileInfo fileInfo =
          mFileSystemMaster.getFileInfo(mFileSystemMaster.getFileId(new AlluxioURI(path)));
      if (owner != null) {
        Assert.assertEquals(owner, fileInfo.getOwner());
      }
      if (group != null) {
        Assert.assertEquals(group, fileInfo.getGroup());
      }
      if (mode != -1) {
        Assert.assertEquals(mode, fileInfo.getMode());
      }
    }
  }

  private String toExceptionMessage(String user, Mode.Bits bits, String path, String inodeName) {
    StringBuilder stringBuilder =
        new StringBuilder().append("user=").append(user).append(", ").append("access=").append(bits)
            .append(", ").append("path=").append(path).append(": ").append("failed at ")
            .append(inodeName);
    return stringBuilder.toString();
  }

  private LockedInodePath getLockedInodePath(ArrayList<Triple<String, String, Mode>> permissions)
      throws Exception {
    List<Inode<?>> inodes = new ArrayList<>();
    inodes.add(getRootInode());
    if (permissions.size() == 0) {
      return new MutableLockedInodePath(new AlluxioURI("/"), inodes, null);
    }
    String uri = "";
    for (int i = 0; i < permissions.size(); i++) {
      Triple<String, String, Mode> permission = permissions.get(i);
      String owner = permission.getLeft();
      String group = permission.getMiddle();
      Mode mode = permission.getRight();
      uri += "/" + (i + 1);
      if (i == permissions.size() - 1) {
        Inode<?> inode = InodeFile.create(i + 1, i, (i + 1) + "", CommonUtils.getCurrentMs(),
            CreateFileOptions.defaults().setBlockSizeBytes(Constants.KB).setOwner(owner)
                .setGroup(group).setMode(mode));
        inodes.add(inode);
      } else {
        Inode<?> inode = InodeDirectory.create(i + 1, i, (i + 1) + "",
            CreateDirectoryOptions.defaults().setOwner(owner).setGroup(group).setMode(mode));
        inodes.add(inode);
      }
    }
    return new MutableLockedInodePath(new AlluxioURI(uri), inodes, null);
  }
}<|MERGE_RESOLUTION|>--- conflicted
+++ resolved
@@ -171,16 +171,7 @@
   @Before
   public void before() throws Exception {
     GroupMappingServiceTestUtils.resetCache();
-<<<<<<< HEAD
-    // set users
-    // TODO(binfan): use AuthenticatedUserRule after that class is refactored to
-    // AuthenticatedUserRule and LoginUserRule
-    AuthenticatedClientUser.set(TEST_USER_ADMIN.getUser());
-    LoginUserTestUtils.resetLoginUser(TEST_USER_ADMIN.getUser());
-
     MasterRegistry registry = new MasterRegistry();
-=======
->>>>>>> 758052cf
     JournalFactory journalFactory =
         new JournalFactory.ReadWrite(mTestFolder.newFolder().getAbsolutePath());
     mBlockMaster = new BlockMaster(registry, journalFactory);
