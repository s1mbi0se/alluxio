/*
 * The Alluxio Open Foundation licenses this work under the Apache License, version 2.0
 * (the "License"). You may not use this work except in compliance with the License, which is
 * available at www.apache.org/licenses/LICENSE-2.0
 *
 * This software is distributed on an "AS IS" basis, WITHOUT WARRANTIES OR CONDITIONS OF ANY KIND,
 * either express or implied, as more fully set forth in the License.
 *
 * See the NOTICE file distributed with this work for information regarding copyright ownership.
 */

package alluxio.master.file.meta;

import alluxio.AlluxioURI;
import alluxio.Configuration;
import alluxio.ConfigurationTestUtils;
import alluxio.Constants;
import alluxio.PropertyKey;
import alluxio.exception.BlockInfoException;
import alluxio.exception.ExceptionMessage;
import alluxio.exception.FileAlreadyExistsException;
import alluxio.exception.FileDoesNotExistException;
import alluxio.exception.InvalidPathException;
import alluxio.master.MasterRegistry;
import alluxio.master.block.BlockMaster;
import alluxio.master.file.options.CreateDirectoryOptions;
import alluxio.master.file.options.CreateFileOptions;
import alluxio.master.file.options.CreatePathOptions;
import alluxio.master.journal.JournalFactory;
import alluxio.master.journal.JournalOutputStream;
import alluxio.master.journal.MutableJournal;
import alluxio.security.authorization.Mode;
import alluxio.util.CommonUtils;

import com.google.common.collect.Lists;
import com.google.common.collect.Sets;
import org.junit.After;
import org.junit.Assert;
import org.junit.Before;
import org.junit.BeforeClass;
import org.junit.Rule;
import org.junit.Test;
import org.junit.rules.ExpectedException;
import org.junit.rules.TemporaryFolder;
import org.mockito.Mockito;

import java.io.IOException;
import java.net.URI;
import java.util.Arrays;
import java.util.List;
import java.util.Set;

/**
 * Unit tests for {@link InodeTree}.
 */
public final class InodeTreeTest {
  private static final String TEST_PATH = "test";
  private static final AlluxioURI TEST_URI = new AlluxioURI("/test");
  private static final AlluxioURI NESTED_URI = new AlluxioURI("/nested/test");
  private static final AlluxioURI NESTED_FILE_URI = new AlluxioURI("/nested/test/file");
  public static final String TEST_OWNER = "user1";
  public static final String TEST_GROUP = "group1";
  public static final Mode TEST_DIR_MODE = new Mode((short) 0755);
  public static final Mode TEST_FILE_MODE = new Mode((short) 0644);
  private static CreateFileOptions sFileOptions;
  private static CreateDirectoryOptions sDirectoryOptions;
  private static CreateFileOptions sNestedFileOptions;
  private static CreateDirectoryOptions sNestedDirectoryOptions;
  private InodeTree mTree;

  /** Rule to create a new temporary folder during each test. */
  @Rule
  public TemporaryFolder mTestFolder = new TemporaryFolder();

  /** The exception expected to be thrown. */
  @Rule
  public ExpectedException mThrown = ExpectedException.none();

  /**
   * Sets up all dependencies before a test runs.
   */
  @Before
  public void before() throws Exception {
<<<<<<< HEAD
    MasterRegistry registry = new MasterRegistry();
    JournalFactory journalFactory =
        new JournalFactory.ReadWrite(mTestFolder.newFolder().getAbsolutePath());

    BlockMaster blockMaster = new BlockMaster(registry, journalFactory);
=======
    JournalFactory factory =
        new MutableJournal.Factory(new URI(mTestFolder.newFolder().getAbsolutePath()));

    BlockMaster blockMaster = new BlockMaster(factory);
>>>>>>> 971be00a
    InodeDirectoryIdGenerator directoryIdGenerator = new InodeDirectoryIdGenerator(blockMaster);
    MountTable mountTable = new MountTable();
    mTree = new InodeTree(blockMaster, directoryIdGenerator, mountTable);

    blockMaster.start(true);

    Configuration.set(PropertyKey.SECURITY_AUTHORIZATION_PERMISSION_ENABLED, "true");
    Configuration.set(PropertyKey.SECURITY_AUTHORIZATION_PERMISSION_SUPERGROUP, "test-supergroup");
    mTree.initializeRoot(TEST_OWNER, TEST_GROUP, TEST_DIR_MODE);
  }

  @After
  public void after() {
    ConfigurationTestUtils.resetConfiguration();
  }

  /**
   * Sets up dependencies before a single test runs.
   */
  @BeforeClass
  public static void beforeClass() throws Exception {
    sFileOptions =
        CreateFileOptions.defaults().setBlockSizeBytes(Constants.KB).setOwner(TEST_OWNER)
            .setGroup(TEST_GROUP).setMode(TEST_FILE_MODE);
    sDirectoryOptions =
        CreateDirectoryOptions.defaults().setOwner(TEST_OWNER).setGroup(TEST_GROUP)
            .setMode(TEST_DIR_MODE);
    sNestedFileOptions = CreateFileOptions.defaults().setBlockSizeBytes(Constants.KB)
        .setOwner(TEST_OWNER).setGroup(TEST_GROUP)
        .setMode(TEST_FILE_MODE).setRecursive(true);
    sNestedDirectoryOptions =
        CreateDirectoryOptions.defaults().setOwner(TEST_OWNER).setGroup(TEST_GROUP)
            .setMode(TEST_DIR_MODE).setRecursive(true);
  }

  /**
   * Tests that initializing the root twice results in the same root.
   */
  @Test
  public void initializeRootTwice() throws Exception {
    Inode<?> root = getInodeByPath(mTree, new AlluxioURI("/"));
    // initializeRoot call does nothing
    mTree.initializeRoot(TEST_OWNER, TEST_GROUP, TEST_DIR_MODE);
    Assert.assertEquals(TEST_OWNER, root.getOwner());
    Inode<?> newRoot = getInodeByPath(mTree, new AlluxioURI("/"));
    Assert.assertEquals(root, newRoot);
  }

  /**
   * Tests the {@link InodeTree#createPath(LockedInodePath, CreatePathOptions)} method for creating
   * directories.
   */
  @Test
  public void createDirectory() throws Exception {
    // create directory
    createPath(mTree, TEST_URI, sDirectoryOptions);
    Assert.assertTrue(mTree.inodePathExists(TEST_URI));
    Inode<?> test = getInodeByPath(mTree, TEST_URI);
    Assert.assertEquals(TEST_PATH, test.getName());
    Assert.assertTrue(test.isDirectory());
    Assert.assertEquals("user1", test.getOwner());
    Assert.assertEquals("group1", test.getGroup());
    Assert.assertEquals(TEST_DIR_MODE.toShort(), test.getMode());

    // create nested directory
    createPath(mTree, NESTED_URI, sNestedDirectoryOptions);
    Assert.assertTrue(mTree.inodePathExists(NESTED_URI));
    Inode<?> nested = getInodeByPath(mTree, NESTED_URI);
    Assert.assertEquals(TEST_PATH, nested.getName());
    Assert.assertEquals(2, nested.getParentId());
    Assert.assertTrue(test.isDirectory());
    Assert.assertEquals("user1", test.getOwner());
    Assert.assertEquals("group1", test.getGroup());
    Assert.assertEquals(TEST_DIR_MODE.toShort(), test.getMode());
  }

  /**
   * Tests that an exception is thrown when trying to create an already existing directory with the
   * {@code allowExists} flag set to {@code false}.
   */
  @Test
  public void createExistingDirectory() throws Exception {
    // create directory
    createPath(mTree, TEST_URI, sDirectoryOptions);

    // create again with allowExists true
    createPath(mTree, TEST_URI, CreateDirectoryOptions.defaults().setAllowExists(true));

    // create again with allowExists false
    mThrown.expect(FileAlreadyExistsException.class);
    mThrown.expectMessage(ExceptionMessage.FILE_ALREADY_EXISTS.getMessage(TEST_URI));
    createPath(mTree, TEST_URI, CreateDirectoryOptions.defaults().setAllowExists(false));
  }

  /**
   * Tests that creating a file under a pinned directory works.
   */
  @Test
  public void createFileUnderPinnedDirectory() throws Exception {
    // create nested directory
    createPath(mTree, NESTED_URI, sNestedDirectoryOptions);

    // pin nested folder
    try (
        LockedInodePath inodePath = mTree.lockFullInodePath(NESTED_URI, InodeTree.LockMode.WRITE)) {
      mTree.setPinned(inodePath, true);
    }

    // create nested file under pinned folder
    createPath(mTree, NESTED_FILE_URI, sNestedFileOptions);

    // the nested file is pinned
    Assert.assertEquals(1, mTree.getPinIdSet().size());
  }

  /**
   * Tests the {@link InodeTree#createPath(LockedInodePath, CreatePathOptions)} method for
   * creating a file.
   */
  @Test
  public void createFile() throws Exception {
    // created nested file
    createPath(mTree, NESTED_FILE_URI, sNestedFileOptions);
    Inode<?> nestedFile = getInodeByPath(mTree, NESTED_FILE_URI);
    Assert.assertEquals("file", nestedFile.getName());
    Assert.assertEquals(2, nestedFile.getParentId());
    Assert.assertTrue(nestedFile.isFile());
    Assert.assertEquals("user1", nestedFile.getOwner());
    Assert.assertEquals("group1", nestedFile.getGroup());
    Assert.assertEquals(TEST_FILE_MODE.toShort(), nestedFile.getMode());
  }

  /**
   * Tests the {@link InodeTree#createPath(LockedInodePath, CreatePathOptions)} method.
   */
  @Test
  public void createPathTest() throws Exception {
    // save the last mod time of the root
    long lastModTime = mTree.getRoot().getLastModificationTimeMs();
    // sleep to ensure a different last modification time
    CommonUtils.sleepMs(10);

    // Need to use updated options to set the correct last mod time.
    CreateDirectoryOptions dirOptions =
        CreateDirectoryOptions.defaults().setOwner(TEST_OWNER).setGroup(TEST_GROUP)
            .setMode(TEST_DIR_MODE).setRecursive(true);

    // create nested directory
    InodeTree.CreatePathResult createResult = createPath(mTree, NESTED_URI, dirOptions);
    List<Inode<?>> modified = createResult.getModified();
    List<Inode<?>> created = createResult.getCreated();

    // 1 modified directory
    Assert.assertEquals(1, modified.size());
    Assert.assertEquals("", modified.get(0).getName());
    Assert.assertNotEquals(lastModTime, modified.get(0).getLastModificationTimeMs());
    // 2 created directories
    Assert.assertEquals(2, created.size());
    Assert.assertEquals("nested", created.get(0).getName());
    Assert.assertEquals("test", created.get(1).getName());
    // save the last mod time of 'test'
    lastModTime = created.get(1).getLastModificationTimeMs();
    // sleep to ensure a different last modification time
    CommonUtils.sleepMs(10);

    // creating the directory path again results in no new inodes.
    try {
      createPath(mTree, NESTED_URI, dirOptions);
      Assert.assertTrue("createPath should throw FileAlreadyExistsException", false);
    } catch (FileAlreadyExistsException e) {
      Assert.assertEquals(e.getMessage(),
          ExceptionMessage.FILE_ALREADY_EXISTS.getMessage(NESTED_URI));
    }

    // create a file
    CreateFileOptions options =
        CreateFileOptions.defaults().setBlockSizeBytes(Constants.KB).setRecursive(true);
    createResult = createPath(mTree, NESTED_FILE_URI, options);
    modified = createResult.getModified();
    created = createResult.getCreated();

    // test directory was modified
    Assert.assertEquals(1, modified.size());
    Assert.assertEquals("test", modified.get(0).getName());
    Assert.assertNotEquals(lastModTime, modified.get(0).getLastModificationTimeMs());
    // file was created
    Assert.assertEquals(1, created.size());
    Assert.assertEquals("file", created.get(0).getName());
  }

  /**
   * Tests that an exception is thrown when trying to create the root path twice.
   */
  @Test
  public void createRootPath() throws Exception {
    mThrown.expect(FileAlreadyExistsException.class);
    mThrown.expectMessage("/");

    createPath(mTree, new AlluxioURI("/"), sFileOptions);
  }

  /**
   * Tests that an exception is thrown when trying to create a file with invalid block size.
   */
  @Test
  public void createFileWithInvalidBlockSize() throws Exception {
    mThrown.expect(BlockInfoException.class);
    mThrown.expectMessage("Invalid block size 0");

    CreateFileOptions options = CreateFileOptions.defaults().setBlockSizeBytes(0);
    createPath(mTree, TEST_URI, options);
  }

  /**
   * Tests that an exception is thrown when trying to create a file with a negative block size.
   */
  @Test
  public void createFileWithNegativeBlockSize() throws Exception {
    mThrown.expect(BlockInfoException.class);
    mThrown.expectMessage("Invalid block size -1");

    CreateFileOptions options = CreateFileOptions.defaults().setBlockSizeBytes(-1);
    createPath(mTree, TEST_URI, options);
  }

  /**
   * Tests that an exception is thrown when trying to create a file under a non-existing directory.
   */
  @Test
  public void createFileUnderNonexistingDir() throws Exception {
    mThrown.expect(FileDoesNotExistException.class);
    mThrown.expectMessage("File /nested/test creation failed. Component 1(nested) does not exist");

    createPath(mTree, NESTED_URI, sFileOptions);
  }

  /**
   * Tests that an exception is thrown when trying to create a file twice.
   */
  @Test
  public void createFileTwice() throws Exception {
    mThrown.expect(FileAlreadyExistsException.class);
    mThrown.expectMessage("/nested/test");

    createPath(mTree, NESTED_URI, sNestedFileOptions);
    createPath(mTree, NESTED_URI, sNestedFileOptions);
  }

  /**
   * Tests that an exception is thrown when trying to create a file under a file path.
   */
  @Test
  public void createFileUnderFile() throws Exception {
    mThrown.expect(InvalidPathException.class);
    mThrown.expectMessage("Traversal failed. Component 2(test) is a file");

    createPath(mTree, NESTED_URI, sNestedFileOptions);
    createPath(mTree, new AlluxioURI("/nested/test/test"), sNestedFileOptions);
  }

  /**
   * Tests {@link InodeTree#inodeIdExists(long)}.
   */
  @Test
  public void inodeIdExists() throws Exception {
    Assert.assertTrue(mTree.inodeIdExists(0));
    Assert.assertFalse(mTree.inodeIdExists(1));

    createPath(mTree, TEST_URI, sFileOptions);
    Inode<?> inode = getInodeByPath(mTree, TEST_URI);
    Assert.assertTrue(mTree.inodeIdExists(inode.getId()));

    deleteInodeByPath(mTree, TEST_URI);
    Assert.assertFalse(mTree.inodeIdExists(inode.getId()));
  }

  /**
   * Tests {@link InodeTree#inodePathExists(AlluxioURI)}.
   */
  @Test
  public void inodePathExists() throws Exception {
    Assert.assertFalse(mTree.inodePathExists(TEST_URI));

    createPath(mTree, TEST_URI, sFileOptions);
    Assert.assertTrue(mTree.inodePathExists(TEST_URI));

    deleteInodeByPath(mTree, TEST_URI);
    Assert.assertFalse(mTree.inodePathExists(TEST_URI));
  }

  /**
   * Tests that an exception is thrown when trying to get an Inode by a non-existing path.
   */
  @Test
  public void getInodeByNonexistingPath() throws Exception {
    mThrown.expect(FileDoesNotExistException.class);
    mThrown.expectMessage("Path /test does not exist");

    Assert.assertFalse(mTree.inodePathExists(TEST_URI));
    getInodeByPath(mTree, TEST_URI);
  }

  /**
   * Tests that an exception is thrown when trying to get an Inode by a non-existing, nested path.
   */
  @Test
  public void getInodeByNonexistingNestedPath() throws Exception {
    mThrown.expect(FileDoesNotExistException.class);
    mThrown.expectMessage("Path /nested/test/file does not exist");

    createPath(mTree, NESTED_URI, sNestedDirectoryOptions);
    Assert.assertFalse(mTree.inodePathExists(NESTED_FILE_URI));
    getInodeByPath(mTree, NESTED_FILE_URI);
  }

  /**
   * Tests that an exception is thrown when trying to get an Inode with an invalid id.
   */
  @Test
  public void getInodeByInvalidId() throws Exception {
    mThrown.expect(FileDoesNotExistException.class);
    mThrown.expectMessage(ExceptionMessage.INODE_DOES_NOT_EXIST.getMessage(1));

    Assert.assertFalse(mTree.inodeIdExists(1));
    try (LockedInodePath inodePath = mTree.lockFullInodePath(1, InodeTree.LockMode.READ)) {
      // inode exists
    }
  }

  /**
   * Tests the {@link InodeTree#isRootId(long)} method.
   */
  @Test
  public void isRootId() {
    Assert.assertTrue(mTree.isRootId(0));
    Assert.assertFalse(mTree.isRootId(1));
  }

  /**
   * Tests the {@link InodeTree#getPath(Inode)} method.
   */
  @Test
  public void getPath() throws Exception {
    try (LockedInodePath inodePath = mTree.lockFullInodePath(0, InodeTree.LockMode.READ)) {
      Inode<?> root = inodePath.getInode();
      // test root path
      Assert.assertEquals(new AlluxioURI("/"), mTree.getPath(root));
    }

    // test one level
    createPath(mTree, TEST_URI, sDirectoryOptions);
    try (LockedInodePath inodePath = mTree.lockFullInodePath(TEST_URI, InodeTree.LockMode.READ)) {
      Assert.assertEquals(new AlluxioURI("/test"), mTree.getPath(inodePath.getInode()));
    }

    // test nesting
    createPath(mTree, NESTED_URI, sNestedDirectoryOptions);
    try (LockedInodePath inodePath = mTree.lockFullInodePath(NESTED_URI, InodeTree.LockMode.READ)) {
      Assert.assertEquals(new AlluxioURI("/nested/test"), mTree.getPath(inodePath.getInode()));
    }
  }

  /**
   * Tests the {@link InodeTree#lockDescendants(LockedInodePath, InodeTree.LockMode)} method.
   */
  @Test
  public void getInodeChildrenRecursive() throws Exception {
    createPath(mTree, TEST_URI, sDirectoryOptions);
    createPath(mTree, NESTED_URI, sNestedDirectoryOptions);
    // add nested file
    createPath(mTree, NESTED_FILE_URI, sNestedFileOptions);

    // all inodes under root
    try (LockedInodePath inodePath = mTree.lockFullInodePath(0, InodeTree.LockMode.READ);
         InodeLockList lockList = mTree
             .lockDescendants(inodePath, InodeTree.LockMode.READ)) {
      List<Inode<?>> inodes = lockList.getInodes();
      // /test, /nested, /nested/test, /nested/test/file
      Assert.assertEquals(4, inodes.size());
    }
  }

  /**
   * Tests the {@link InodeTree#deleteInode(LockedInodePath)} method.
   */
  @Test
  public void deleteInode() throws Exception {
    createPath(mTree, NESTED_URI, sNestedDirectoryOptions);

    // all inodes under root
    try (LockedInodePath inodePath = mTree.lockFullInodePath(0, InodeTree.LockMode.WRITE)) {
      try (InodeLockList lockList = mTree.lockDescendants(inodePath,
          InodeTree.LockMode.WRITE)) {
        List<Inode<?>> inodes = lockList.getInodes();
        // /nested, /nested/test
        Assert.assertEquals(2, inodes.size());
      }
      // delete the nested inode
      deleteInodeByPath(mTree, NESTED_URI);

      try (InodeLockList lockList = mTree.lockDescendants(inodePath,
          InodeTree.LockMode.WRITE)) {
        List<Inode<?>> inodes = lockList.getInodes();
        // only /nested left
        Assert.assertEquals(1, inodes.size());
      }
    }
  }

  /**
   * Tests the {@link InodeTree#setPinned(LockedInodePath, boolean)} method.
   */
  @Test
  public void setPinned() throws Exception {
    createPath(mTree, NESTED_URI, sNestedDirectoryOptions);
    createPath(mTree, NESTED_FILE_URI, sNestedFileOptions);

    // no inodes pinned
    Assert.assertEquals(0, mTree.getPinIdSet().size());

    // pin nested folder
    try (
        LockedInodePath inodePath = mTree.lockFullInodePath(NESTED_URI, InodeTree.LockMode.WRITE)) {
      mTree.setPinned(inodePath, true);
    }
    // nested file pinned
    Assert.assertEquals(1, mTree.getPinIdSet().size());

    // unpin nested folder
    try (
        LockedInodePath inodePath = mTree.lockFullInodePath(NESTED_URI, InodeTree.LockMode.WRITE)) {
      mTree.setPinned(inodePath, false);
    }
    Assert.assertEquals(0, mTree.getPinIdSet().size());
  }

  /**
   * Tests that streaming to a journal checkpoint works.
   */
  @Test
  public void streamToJournalCheckpoint() throws Exception {
    InodeDirectory root = mTree.getRoot();

    // test root
    verifyJournal(mTree, Lists.<Inode<?>>newArrayList(root));

    // test nested URI
    createPath(mTree, NESTED_FILE_URI, sNestedFileOptions);
    InodeDirectory nested = (InodeDirectory) root.getChild("nested");
    InodeDirectory test = (InodeDirectory) nested.getChild("test");
    Inode<?> file = test.getChild("file");
    verifyJournal(mTree, Arrays.asList(root, nested, test, file));

    // add a sibling of test and verify journaling is in correct order (breadth first)
    createPath(mTree, new AlluxioURI("/nested/test1/file1"), sNestedFileOptions);
    InodeDirectory test1 = (InodeDirectory) nested.getChild("test1");
    Inode<?> file1 = test1.getChild("file1");
    verifyJournal(mTree, Arrays.asList(root, nested, test, test1, file, file1));
  }

  /**
   * Tests the {@link InodeTree#addInodeFileFromJournal} and
   * {@link InodeTree#addInodeDirectoryFromJournal} methods.
   */
  @Test
  public void addInodeFromJournal() throws Exception {
    createPath(mTree, NESTED_FILE_URI, sNestedFileOptions);
    createPath(mTree, new AlluxioURI("/nested/test1/file1"), sNestedFileOptions);
    InodeDirectory root = mTree.getRoot();
    InodeDirectory nested = (InodeDirectory) root.getChild("nested");
    InodeDirectory test = (InodeDirectory) nested.getChild("test");
    Inode<?> file = test.getChild("file");
    InodeDirectory test1 = (InodeDirectory) nested.getChild("test1");
    Inode<?> file1 = test1.getChild("file1");

    // reset the tree
    mTree.addInodeDirectoryFromJournal(root.toJournalEntry().getInodeDirectory());

    // re-init the root since the tree was reset above
    mTree.getRoot();

    try (
        LockedInodePath inodePath = mTree
            .lockFullInodePath(new AlluxioURI("/"), InodeTree.LockMode.READ)) {
      try (InodeLockList lockList = mTree
          .lockDescendants(inodePath, InodeTree.LockMode.READ)) {
        Assert.assertEquals(0, lockList.getInodes().size());
      }

      mTree.addInodeDirectoryFromJournal(nested.toJournalEntry().getInodeDirectory());
      verifyChildrenNames(mTree, inodePath, Sets.newHashSet("nested"));

      mTree.addInodeDirectoryFromJournal(test.toJournalEntry().getInodeDirectory());
      verifyChildrenNames(mTree, inodePath, Sets.newHashSet("nested", "test"));

      mTree.addInodeDirectoryFromJournal(test1.toJournalEntry().getInodeDirectory());
      verifyChildrenNames(mTree, inodePath, Sets.newHashSet("nested", "test", "test1"));

      mTree.addInodeFileFromJournal(file.toJournalEntry().getInodeFile());
      verifyChildrenNames(mTree, inodePath, Sets.newHashSet("nested", "test", "test1", "file"));

      mTree.addInodeFileFromJournal(file1.toJournalEntry().getInodeFile());
      verifyChildrenNames(mTree, inodePath,
          Sets.newHashSet("nested", "test", "test1", "file", "file1"));
    }
  }

  @Test
  public void getInodePathById() throws Exception {
    try (LockedInodePath rootPath = mTree.lockFullInodePath(0, InodeTree.LockMode.READ)) {
      Assert.assertEquals(0, rootPath.getInode().getId());
    }

    InodeTree.CreatePathResult createResult =
        createPath(mTree, NESTED_FILE_URI, sNestedFileOptions);

    for (Inode<?> inode : createResult.getCreated()) {
      long id = inode.getId();
      try (LockedInodePath inodePath = mTree.lockFullInodePath(id, InodeTree.LockMode.READ)) {
        Assert.assertEquals(id, inodePath.getInode().getId());
      }
    }
  }

  @Test
  public void getInodePathByPath() throws Exception {
    try (LockedInodePath rootPath = mTree
        .lockFullInodePath(new AlluxioURI("/"), InodeTree.LockMode.READ)) {
      Assert.assertTrue(mTree.isRootId(rootPath.getInode().getId()));
    }

    // Create a nested file.
    createPath(mTree, NESTED_FILE_URI, sNestedFileOptions);

    AlluxioURI uri = new AlluxioURI("/nested");
    try (LockedInodePath inodePath = mTree.lockFullInodePath(uri, InodeTree.LockMode.READ)) {
      Assert.assertEquals(uri.getName(), inodePath.getInode().getName());
    }

    uri = NESTED_URI;
    try (LockedInodePath inodePath = mTree.lockFullInodePath(uri, InodeTree.LockMode.READ)) {
      Assert.assertEquals(uri.getName(), inodePath.getInode().getName());
    }

    uri = NESTED_FILE_URI;
    try (LockedInodePath inodePath = mTree.lockFullInodePath(uri, InodeTree.LockMode.READ)) {
      Assert.assertEquals(uri.getName(), inodePath.getInode().getName());
    }
  }

  // Helper to create a path.
  InodeTree.CreatePathResult createPath(InodeTree root, AlluxioURI path,
      CreatePathOptions<?> options)
      throws FileAlreadyExistsException, BlockInfoException, InvalidPathException, IOException,
      FileDoesNotExistException {
    try (LockedInodePath inodePath = root.lockInodePath(path, InodeTree.LockMode.WRITE)) {
      return root.createPath(inodePath, options);
    }
  }

  // Helper to get an inode by path. The inode is unlocked before returning.
  private static Inode<?> getInodeByPath(InodeTree root, AlluxioURI path) throws Exception {
    try (LockedInodePath inodePath = root.lockFullInodePath(path, InodeTree.LockMode.READ)) {
      return inodePath.getInode();
    }
  }

  // Helper to delete an inode by path.
  private static void deleteInodeByPath(InodeTree root, AlluxioURI path) throws Exception {
    try (LockedInodePath inodePath = root.lockFullInodePath(path, InodeTree.LockMode.WRITE)) {
      root.deleteInode(inodePath);
    }
  }

  // helper for verifying that correct objects were journaled to the output stream
  private static void verifyJournal(InodeTree root, List<Inode<?>> journaled) throws Exception {
    JournalOutputStream mockOutputStream = Mockito.mock(JournalOutputStream.class);
    root.streamToJournalCheckpoint(mockOutputStream);
    for (Inode<?> node : journaled) {
      Mockito.verify(mockOutputStream).write(node.toJournalEntry());
    }
    Mockito.verifyNoMoreInteractions(mockOutputStream);
  }

  // verify that the tree has the given children
  private static void verifyChildrenNames(InodeTree tree, LockedInodePath inodePath,
      Set<String> childNames) throws Exception {
    try (InodeLockList lockList = tree
        .lockDescendants(inodePath, InodeTree.LockMode.READ)) {
      List<Inode<?>> children = lockList.getInodes();
      Assert.assertEquals(childNames.size(), children.size());
      for (Inode<?> child : children) {
        Assert.assertTrue(childNames.contains(child.getName()));
      }
    }
  }
}<|MERGE_RESOLUTION|>--- conflicted
+++ resolved
@@ -81,18 +81,11 @@
    */
   @Before
   public void before() throws Exception {
-<<<<<<< HEAD
     MasterRegistry registry = new MasterRegistry();
-    JournalFactory journalFactory =
-        new JournalFactory.ReadWrite(mTestFolder.newFolder().getAbsolutePath());
-
-    BlockMaster blockMaster = new BlockMaster(registry, journalFactory);
-=======
     JournalFactory factory =
         new MutableJournal.Factory(new URI(mTestFolder.newFolder().getAbsolutePath()));
 
-    BlockMaster blockMaster = new BlockMaster(factory);
->>>>>>> 971be00a
+    BlockMaster blockMaster = new BlockMaster(registry, factory);
     InodeDirectoryIdGenerator directoryIdGenerator = new InodeDirectoryIdGenerator(blockMaster);
     MountTable mountTable = new MountTable();
     mTree = new InodeTree(blockMaster, directoryIdGenerator, mountTable);
