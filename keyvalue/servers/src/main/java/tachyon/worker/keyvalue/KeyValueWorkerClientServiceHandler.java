/*
 * Licensed to the University of California, Berkeley under one or more contributor license
 * agreements. See the NOTICE file distributed with this work for additional information regarding
 * copyright ownership. The ASF licenses this file to You under the Apache License, Version 2.0 (the
 * "License"); you may not use this file except in compliance with the License. You may obtain a
 * copy of the License at
 *
 * http://www.apache.org/licenses/LICENSE-2.0
 *
 * Unless required by applicable law or agreed to in writing, software distributed under the License
 * is distributed on an "AS IS" BASIS, WITHOUT WARRANTIES OR CONDITIONS OF ANY KIND, either express
 * or implied. See the License for the specific language governing permissions and limitations under
 * the License.
 */

package tachyon.worker.keyvalue;

import java.io.IOException;
import java.nio.ByteBuffer;
import java.util.Collections;
import java.util.List;

import javax.annotation.concurrent.ThreadSafe;

import org.slf4j.Logger;
import org.slf4j.LoggerFactory;

import com.google.common.base.Preconditions;
import com.google.common.collect.Lists;

import tachyon.Constants;
import tachyon.Sessions;
import tachyon.client.keyvalue.ByteBufferKeyValuePartitionReader;
import tachyon.client.keyvalue.Index;
import tachyon.client.keyvalue.PayloadReader;
import tachyon.exception.BlockDoesNotExistException;
import tachyon.exception.InvalidWorkerStateException;
import tachyon.exception.TachyonException;
import tachyon.thrift.KeyValueWorkerClientService;
import tachyon.thrift.TachyonTException;
import tachyon.thrift.ThriftIOException;
import tachyon.util.io.BufferUtils;
import tachyon.worker.block.BlockWorker;
import tachyon.worker.block.io.BlockReader;

/**
 * RPC service handler on worker side to read a local key-value block.
 */
// TODO(binfan): move logic outside and make this a simple wrapper.
@ThreadSafe
public final class KeyValueWorkerClientServiceHandler implements KeyValueWorkerClientService.Iface {
  private static final Logger LOG = LoggerFactory.getLogger(Constants.LOGGER_TYPE);

  /** BlockWorker handler for access block info */
  private final BlockWorker mBlockWorker;

<<<<<<< HEAD
  public KeyValueWorkerClientServiceHandler(BlockWorker blockWorker) {
    mBlockWorker = Preconditions.checkNotNull(blockWorker);
=======
  /**
   * @param blockDataManager the {@link BlockDataManager}
   */
  public KeyValueWorkerClientServiceHandler(BlockDataManager blockDataManager) {
    mBlockDataManager = Preconditions.checkNotNull(blockDataManager);
>>>>>>> a0b9050f
  }

  @Override
  public long getServiceVersion() {
    return Constants.KEY_VALUE_WORKER_SERVICE_VERSION;
  }

  /**
   * Gets the value for {@code key} in the given block, or null if key is not found.
   *
   * @param blockId block Id
   * @param key key to fetch
   * @return value or null if not found
   * @throws TachyonTException if an exception in Tachyon occurs
   * @throws ThriftIOException if a non-Tachyon related exception occurs
   */
  @Override
  public ByteBuffer get(long blockId, ByteBuffer key) throws TachyonTException, ThriftIOException {
    try {
      ByteBuffer value = getInternal(blockId, key);
      if (value == null) {
        return ByteBuffer.allocate(0);
      }
      return copyAsNonDirectBuffer(value);
    } catch (TachyonException e) {
      throw e.toTachyonTException();
    } catch (IOException e) {
      throw new ThriftIOException(e.getMessage());
    }
  }

  private ByteBuffer copyAsNonDirectBuffer(ByteBuffer directBuffer) {
    // Thrift assumes the ByteBuffer returned has array() method, which is not true if the
    // ByteBuffer is direct. We make a non-direct copy of the ByteBuffer to return.
    return BufferUtils.cloneByteBuffer(directBuffer);
  }

  /**
   * Internal logic to get value from the given block.
   *
   * @param blockId Block Id
   * @param keyBuffer bytes of key
   * @return key found in the key-value block or null if not found
   * @throws IOException if read operation failed
   * @throws BlockDoesNotExistException if the worker is not serving this block
   */
  private ByteBuffer getInternal(long blockId, ByteBuffer keyBuffer)
      throws BlockDoesNotExistException, IOException {
    final long sessionId = Sessions.KEYVALUE_SESSION_ID;
    final long lockId = mBlockWorker.lockBlock(sessionId, blockId);
    try {
      return getReader(sessionId, lockId, blockId).get(keyBuffer);
    } catch (InvalidWorkerStateException e) {
      // We shall never reach here
      LOG.error("Reaching invalid state to get a key", e);
    } finally {
      mBlockWorker.unlockBlock(lockId);
    }
    return null;
  }

  private ByteBufferKeyValuePartitionReader getReader(long sessionId, long lockId, long blockId)
      throws InvalidWorkerStateException, BlockDoesNotExistException, IOException {
    BlockReader blockReader = mBlockWorker.readBlockRemote(sessionId, blockId, lockId);
    ByteBuffer fileBuffer = blockReader.read(0, blockReader.getLength());
    ByteBufferKeyValuePartitionReader reader = new ByteBufferKeyValuePartitionReader(fileBuffer);
    // TODO(binfan): clean fileBuffer which is a direct byte buffer
    return reader;
  }

  @Override
  public List<ByteBuffer> getNextKeys(long blockId, ByteBuffer currentKey, int numKeys)
      throws TachyonTException, ThriftIOException {
    try {
      final long sessionId = Sessions.KEYVALUE_SESSION_ID;
      final long lockId = mBlockWorker.lockBlock(sessionId, blockId);
      try {
        ByteBufferKeyValuePartitionReader reader = getReader(sessionId, lockId, blockId);
        Index index = reader.getIndex();
        PayloadReader payloadReader = reader.getPayloadReader();

        List<ByteBuffer> ret = Lists.newArrayListWithExpectedSize(numKeys);
        for (int i = 0; i < numKeys; i ++) {
          ByteBuffer nextKey = index.nextKey(currentKey, payloadReader);
          if (nextKey == null) {
            break;
          }
          ret.add(copyAsNonDirectBuffer(nextKey));
          currentKey = nextKey;
        }
        return ret;
      } catch (InvalidWorkerStateException e) {
        // We shall never reach here
        LOG.error("Reaching invalid state to get all keys", e);
      } finally {
        mBlockWorker.unlockBlock(lockId);
      }
      return Collections.emptyList();
    } catch (TachyonException e) {
      throw e.toTachyonTException();
    } catch (IOException e) {
      throw new ThriftIOException(e.getMessage());
    }
  }

  // TODO(cc): Try to remove the duplicated try-catch logic in other methods like getNextKeys.
  @Override
  public int getSize(long blockId) throws TachyonTException, ThriftIOException {
    try {
      final long sessionId = Sessions.KEYVALUE_SESSION_ID;
      final long lockId = mBlockWorker.lockBlock(sessionId, blockId);
      try {
        return getReader(sessionId, lockId, blockId).size();
      } catch (InvalidWorkerStateException e) {
        // We shall never reach here
        LOG.error("Reaching invalid state to get size", e);
      } finally {
        mBlockWorker.unlockBlock(lockId);
      }
      return 0;
    } catch (TachyonException e) {
      throw e.toTachyonTException();
    } catch (IOException e) {
      throw new ThriftIOException(e.getMessage());
    }
  }
}<|MERGE_RESOLUTION|>--- conflicted
+++ resolved
@@ -54,16 +54,11 @@
   /** BlockWorker handler for access block info */
   private final BlockWorker mBlockWorker;
 
-<<<<<<< HEAD
+  /**
+   * @param blockWorker the {@link BlockWorker}
+   */
   public KeyValueWorkerClientServiceHandler(BlockWorker blockWorker) {
     mBlockWorker = Preconditions.checkNotNull(blockWorker);
-=======
-  /**
-   * @param blockDataManager the {@link BlockDataManager}
-   */
-  public KeyValueWorkerClientServiceHandler(BlockDataManager blockDataManager) {
-    mBlockDataManager = Preconditions.checkNotNull(blockDataManager);
->>>>>>> a0b9050f
   }
 
   @Override
