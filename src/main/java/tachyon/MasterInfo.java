package tachyon;

import java.io.File;
import java.io.IOException;
import java.net.InetSocketAddress;
import java.nio.ByteBuffer;
import java.util.ArrayList;
import java.util.Collections;
import java.util.HashMap;
import java.util.HashSet;
import java.util.LinkedList;
import java.util.List;
import java.util.Map;
import java.util.Map.Entry;
import java.util.Queue;
import java.util.Set;
import java.util.concurrent.ArrayBlockingQueue;
import java.util.concurrent.BlockingQueue;
import java.util.concurrent.atomic.AtomicInteger;

import org.mortbay.log.Log;
import org.slf4j.Logger;
import org.slf4j.LoggerFactory;

import tachyon.thrift.ClientFileInfo;
import tachyon.thrift.ClientRawTableInfo;
import tachyon.thrift.ClientWorkerInfo;
import tachyon.thrift.Command;
import tachyon.thrift.CommandType;
import tachyon.thrift.FileAlreadyExistException;
import tachyon.thrift.FileDoesNotExistException;
import tachyon.thrift.InvalidPathException;
import tachyon.thrift.LogEventType;
import tachyon.thrift.NetAddress;
import tachyon.thrift.NoLocalWorkerException;
import tachyon.thrift.SuspectedFileSizeException;
import tachyon.thrift.TableColumnException;
import tachyon.thrift.TableDoesNotExistException;

/**
 * A global view of filesystem in master.
 * @author Haoyuan Li haoyuan@cs.berkeley.edu
 */
public class MasterInfo {
  public static final String SEPARATOR = "/";
  public static final String COL = "COL_";

  private final Logger LOG = LoggerFactory.getLogger(MasterInfo.class);

  private final InetSocketAddress MASTER_ADDRESS;
  private final long START_TIME_NS_PREFIX;
  private final long START_TIME_MS;

  private AtomicInteger mInodeCounter = new AtomicInteger(0);
  private AtomicInteger mUserCounter = new AtomicInteger(0);
  private AtomicInteger mWorkerCounter = new AtomicInteger(0);

  // Root Inode's id must be 1.
  private InodeFolder mRoot;

  private Map<Integer, Inode> mInodes = new HashMap<Integer, Inode>();

  private Map<Long, WorkerInfo> mWorkers = new HashMap<Long, WorkerInfo>();
  private Map<InetSocketAddress, Long> mWorkerAddressToId = new HashMap<InetSocketAddress, Long>();
  private BlockingQueue<WorkerInfo> mLostWorkers = new ArrayBlockingQueue<WorkerInfo>(32);

  // TODO Check the logic related to this two lists.
  private PrefixList mWhiteList;
  private PrefixList mPinList;
  private List<Integer> mIdPinList;

  private MasterLogWriter mMasterLogWriter;

  private Thread mHeartbeatThread;

  /**
   * System periodical status check.
   * 
   * @author Haoyuan
   */
  public class MasterHeartbeatExecutor implements HeartbeatExecutor {
    public MasterHeartbeatExecutor() {
    }

    @Override
    public void heartbeat() {
      LOG.info("Periodical system status checking...");

      Set<Long> lostWorkers = new HashSet<Long>();

      synchronized (mWorkers) {
        for (Entry<Long, WorkerInfo> worker: mWorkers.entrySet()) {
          if (CommonUtils.getCurrentMs() - worker.getValue().getLastUpdatedTimeMs() 
              > Config.WORKER_TIMEOUT_MS) {
            LOG.error("The worker " + worker.getValue() + " got timed out!");
            mLostWorkers.add(worker.getValue());
            lostWorkers.add(worker.getKey());
          }
        }
        for (long workerId: lostWorkers) {
          mWorkers.remove(workerId);
        }
      }

      boolean hadFailedWorker = false;

      while (mLostWorkers.size() != 0) {
        hadFailedWorker = true;
        WorkerInfo worker = mLostWorkers.poll();

        for (int id: worker.getFiles()) {
          synchronized (mRoot) {
            Inode tFile = mInodes.get(id);
            if (tFile != null) {
              tFile.removeLocation(worker.getId());
            }
          }
        }
      }

      if (hadFailedWorker) {
        LOG.warn("Restarting failed workers");
        try {
          java.lang.Runtime.getRuntime().exec(Config.TACHYON_HOME + 
              "/bin/restart-failed-tachyon-workers.sh");
        } catch (IOException e) {
          LOG.error(e.getMessage());
        }
      }
    }
  }

  public MasterInfo(InetSocketAddress address) {
    mRoot = new InodeFolder("", mInodeCounter.incrementAndGet(), -1);
    mInodes.put(mRoot.getId(), mRoot);

    MASTER_ADDRESS = address;
    START_TIME_MS = System.currentTimeMillis();
    // TODO This name need to be changed.
    START_TIME_NS_PREFIX = START_TIME_MS - (START_TIME_MS % 1000000);

    mWhiteList = new PrefixList(Config.WHITELIST);
    mPinList = new PrefixList(Config.PINLIST);
    mIdPinList = Collections.synchronizedList(new ArrayList<Integer>());

    // TODO Fault recovery: need user counter info;
    recoveryFromLog();
    writeCheckpoint();

    mMasterLogWriter = new MasterLogWriter(Config.MASTER_LOG_FILE);

    mHeartbeatThread = new Thread(new HeartbeatThread(
        new MasterHeartbeatExecutor(), Config.MASTER_HEARTBEAT_INTERVAL_MS));
    mHeartbeatThread.start();
  }

  public int createFile(String path, boolean directory)
      throws FileAlreadyExistException, InvalidPathException {
    return createFile(path, directory, -1);
  }

  public int createFile(String path, boolean directory, int columns)
      throws FileAlreadyExistException, InvalidPathException {
    String parameters = CommonUtils.parametersToString(path);
    LOG.info("createFile" + parameters);

    String[] pathNames = getPathNames(path);

    synchronized (mRoot) {
      Inode inode = getInode(pathNames);
      if (inode != null) {
        Log.info("FileAlreadyExistException: File " + path + " already exist.");
        throw new FileAlreadyExistException("File " + path + " already exist.");
      }

      String name = pathNames[pathNames.length - 1];
      String folderPath = null;
      if (path.length() - name.length() == 1) {
        folderPath = path.substring(0, path.length() - name.length()); 
      } else {
        folderPath = path.substring(0, path.length() - name.length() - 1);
      }
      inode = getInode(folderPath);
      if (inode == null || inode.isFile()) {
        Log.info("InvalidPathException: File " + path + " creation failed. Folder "
            + folderPath + " does not exist.");
        throw new InvalidPathException("File " + path + " creation failed. Folder "
            + folderPath + " does not exist.");
      }

      Inode ret = null;

      if (directory) {
        if (columns != -1) {
          ret = new InodeRawTable(name, mInodeCounter.incrementAndGet(), inode.getId(), columns);
        } else {
          ret = new InodeFolder(name, mInodeCounter.incrementAndGet(), inode.getId());
        }
      } else {
        ret = new InodeFile(name, mInodeCounter.incrementAndGet(), inode.getId());
      }

      mInodes.put(ret.getId(), ret);
      ((InodeFolder) inode).addChild(ret.getId());

      // TODO this two appends should be atomic;
      mMasterLogWriter.appendAndFlush(inode);
      mMasterLogWriter.appendAndFlush(ret);

      LOG.info("createFile: File Created: " + ret + " parent: " + inode);
      return ret.getId();
    }
  }

  public int createRawTable(String path, int columns)
      throws FileAlreadyExistException, InvalidPathException, TableColumnException {
    String parameters = CommonUtils.parametersToString(path, columns);
    LOG.info("user_createRawTable" + parameters);

    if (columns <= 0 || columns >= Config.MAX_COLUMNS) {
      throw new TableColumnException("Column " + columns + " should between 0 to " + 
          Config.MAX_COLUMNS);
    }

    int id = createFile(path, true, columns);

    for (int k = 0; k < columns; k ++) {
      createFile(path + SEPARATOR + COL + k, true);
    }

    return id;
  }

  public List<String> ls(String path) throws InvalidPathException, FileDoesNotExistException {
    List<String> ret = new ArrayList<String>();

    Inode inode = getInode(path);

    if (inode == null) {
      throw new FileDoesNotExistException(path);
    }

    if (inode.isFile()) {
      ret.add(path);
    } else {
      List<Integer> childernIds = ((InodeFolder) inode).getChildrenIds();

      if (!path.endsWith("/")) {
        path += "/";
      }
      synchronized (mRoot) {
        for (int k : childernIds) {
          inode = mInodes.get(k);
          if (inode != null) {
            ret.add(path + inode.getName());
          }
        }
      }
    }

    return ret;
  }

  public List<ClientFileInfo> getFilesInfo(String path) 
      throws FileDoesNotExistException, InvalidPathException {
    List<ClientFileInfo> ret = new ArrayList<ClientFileInfo>();

    Inode inode = getInode(path);

    if (inode == null) {
      throw new FileDoesNotExistException(path);
    }

    ret.add(getClientFileInfo(inode.getId()));
    if (inode.isDirectory()) {
      List<Integer> childernIds = ((InodeFolder) inode).getChildrenIds();

      if (!path.endsWith("/")) {
        path += "/";
      }
      synchronized (mRoot) {
        for (int k : childernIds) {
          ret.add(getClientFileInfo(k));
        }
      }
    }

    return ret;
  }

  public ClientFileInfo getFileInfo(String path)
      throws FileDoesNotExistException, InvalidPathException {
    Inode inode = getInode(path);
    if (inode == null) {
      throw new FileDoesNotExistException(path);
    }
    return getClientFileInfo(inode.getId());
      }

  public void delete(int id) {
    LOG.info("delete(" + id + ")");
    // Only remove meta data from master. The data in workers will be evicted since no further
    // application can read them. (Based on LRU) TODO May change it to be active from V0.2. 
    synchronized (mRoot) {
      Inode inode = mInodes.get(id);

      if (inode == null) {
        return;
      }

      if (inode.isDirectory()) {
        List<Integer> childrenIds = ((InodeFolder) inode).getChildrenIds();

        for (int childId : childrenIds) {
          delete(childId);
        }
      }

      InodeFolder parent = (InodeFolder) mInodes.get(inode.getParentId());
      parent.removeChild(inode.getId());
      mInodes.remove(inode.getId());
      if (inode.isPin()) {
        synchronized (mIdPinList) {
          mIdPinList.remove(inode.getId());
        }
      }
      inode.reverseId();

      // TODO this following append should be atomic
      mMasterLogWriter.appendAndFlush(inode);
      mMasterLogWriter.appendAndFlush(parent);
    }
  }

  public void delete(String path) throws InvalidPathException, FileDoesNotExistException {
    LOG.info("delete(" + path + ")");
    synchronized (mRoot) {
      Inode inode = getInode(path);
      if (inode == null) {
        throw new FileDoesNotExistException(path);
      }
      delete(inode.getId());
    }
  }

  private Inode getInode(String path) throws InvalidPathException {
    return getInode(getPathNames(path));
  }

  private Inode getInode(String[] pathNames) throws InvalidPathException {
    if (pathNames == null || pathNames.length == 0) {
      return null;
    }
    if (pathNames.length == 1) {
      if (pathNames[0].equals("")) {
        return mRoot;
      } else {
        LOG.info("InvalidPathException: File name starts with " + pathNames[0]);
        throw new InvalidPathException("File name starts with " + pathNames[0]);
      }
    }

    Inode cur = mRoot;

    synchronized (mRoot) {
      for (int k = 1; k < pathNames.length; k ++) {
        String name = pathNames[k];
        if (cur.isFile()) {
          return null;
        }
        cur = ((InodeFolder) cur).getChild(name, mInodes);
      }

      return cur;
    }
  }

  private static void validatePath(String path) throws InvalidPathException {
    if (path == null || !path.startsWith(SEPARATOR) || 
        (path.length() > 1 && path.endsWith(SEPARATOR))) {
      throw new InvalidPathException("Path " + path + " is invalid.");
    }
  }

  private static String[] getPathNames(String path) throws InvalidPathException {
    validatePath(path);
    if (path.length() == 1 && path.equals(SEPARATOR)) {
      String[] ret = new String[1];
      ret[0] = "";
      return ret;
    }
    return path.split(SEPARATOR);
  }

  private void writeCheckpoint() {
    LOG.info("Files recoveried from logs: ");
    MasterLogWriter checkpointWriter =
        new MasterLogWriter(Config.MASTER_CHECKPOINT_FILE + ".tmp");
    Queue<Inode> nodesQueue = new LinkedList<Inode>();
    synchronized (mRoot) {
      checkpointWriter.appendAndFlush(mRoot);
      nodesQueue.add(mRoot);
      while (!nodesQueue.isEmpty()) {
        InodeFolder tFolder = (InodeFolder) nodesQueue.poll();

        List<Integer> childrenIds = tFolder.getChildrenIds();
        for (int id : childrenIds) {
          Inode tInode = mInodes.get(id);
          checkpointWriter.appendAndFlush(tInode);
          if (tInode.isDirectory()) {
            nodesQueue.add(tInode);
          }

          if (tInode.isPin()) {
            synchronized (mIdPinList) {
              mIdPinList.add(tInode.getId());
            }
          }
        }
      }

      checkpointWriter.appendAndFlush(new CheckpointInfo(mInodeCounter.get()));
      checkpointWriter.close();

      CommonUtils.renameFile(Config.MASTER_CHECKPOINT_FILE + ".tmp", Config.MASTER_CHECKPOINT_FILE);

      CommonUtils.deleteFile(Config.MASTER_LOG_FILE);
    }
    LOG.info("Files recovery done. Current mInodeCounter: " + mInodeCounter.get());
  }

  private void recoveryFromFile(String fileName, String msg) {
    MasterLogReader reader;

    File file = new File(fileName);
    if (!file.exists()) {
      LOG.info(msg + fileName + " does not exist.");
    } else {
      reader = new MasterLogReader(fileName);
      while (reader.hasNext()) {
        Pair<LogEventType, Object> pair = reader.getNextPair();
        switch (pair.getFirst()) {
          case CheckpointInfo: {
            CheckpointInfo checkpointInfo = (CheckpointInfo) pair.getSecond();
            mInodeCounter.set(checkpointInfo.COUNTER_INODE);
            break;
          }
          case INode: {
            Inode inode = (Inode) pair.getSecond();
            System.out.println("Putting " + inode);
            if (Math.abs(inode.getId()) > mInodeCounter.get()) {
              mInodeCounter.set(Math.abs(inode.getId()));
            }
            if (inode.getId() > 0) {
              mInodes.put(inode.getId(), inode);
              if (inode.getId() == 1) {
                mRoot = (InodeFolder) inode;
              }
            } else {
              mInodes.remove(- inode.getId());
            }
            break;
          }
          case Undefined:
            CommonUtils.runtimeException("Corruptted data from " + fileName + 
                ". It has undefined data type.");
            break;
          default:
            CommonUtils.runtimeException("Corruptted data from " + fileName);
        }
      }
    }
  }

  private void recoveryFromLog() {
    recoveryFromFile(Config.MASTER_CHECKPOINT_FILE, "Master Checkpoint file ");
    recoveryFromFile(Config.MASTER_LOG_FILE, "Master Log file ");
  }

  public String toHtml() {
    long timeMs = System.currentTimeMillis() - START_TIME_MS;
    StringBuilder sb = new StringBuilder("<h1> Tachyon has been running @ " + MASTER_ADDRESS + 
        " for " + CommonUtils.convertMillis(timeMs) + " </h1> \n");

    sb.append(mWhiteList.toHtml("WhiteList"));

    sb.append(mPinList.toHtml("PinList"));

    synchronized (mWorkers) {
      synchronized (mRoot) {
        sb.append("<h2>" + mWorkers.size() + " worker(s) are running: </h2>");
        List<Long> workerList = new ArrayList<Long>(mWorkers.keySet());
        Collections.sort(workerList);
        for (int k = 0; k < workerList.size(); k ++) {
          sb.append("<strong>Worker " + (k + 1) + " </strong>: " + 
              mWorkers.get(workerList.get(k)).toHtml() + "<br \\>");
        }

        sb.append("<h2>" + mInodes.size() + " File(s): </h2>");
        System.out.println(mInodes);

        generateFileNamesForHtml("/", mRoot, sb, 1);
      }
    }

    return sb.toString();
  }

  private int generateFileNamesForHtml(String curPath, Inode inode, StringBuilder sb, int cnt) {
    sb.append("<strong>File " + cnt + " </strong>: ");
    sb.append("ID: ").append(inode.getId()).append("; ");
    curPath += inode.getName();
    sb.append("Path: ").append(curPath).append("; ");
    if (Config.DEBUG) {
      sb.append(inode.toString());
    }
    sb.append("<br \\>");

    cnt ++;
    int subCnt = 1;
    if (inode.isDirectory()) {
      List<Integer> childrenIds = ((InodeFolder) inode).getChildrenIds();
      if (inode.getId() != 1) {
        curPath += SEPARATOR;
      }
      for (int id : childrenIds) {
        int t = generateFileNamesForHtml(curPath, mInodes.get(id), sb, cnt);
        subCnt += t;
        cnt += t;
      }
    }

    return subCnt;
  }

  public NetAddress getLocalWorker(String host) throws NoLocalWorkerException {
    LOG.info("getLocalWorker(" + host + ")");
    synchronized (mWorkers) {
      for (InetSocketAddress address: mWorkerAddressToId.keySet()) {
        if (address.getHostName().equals(host)) {
          LOG.info("getLocalWorker: " + address);
          return new NetAddress(address.getHostName(), address.getPort());
        }
      }
    }
    LOG.info("getLocalWorker: no local worker on " + host);
    throw new NoLocalWorkerException("getLocalWorker: no local worker on " + host);
  }

  public long getCapacityBytes() {
    long ret = 0;
    synchronized (mWorkers) {
      for (WorkerInfo worker : mWorkers.values()) {
        ret += worker.getCapacityBytes();
      }
    }
    return ret;
  }

  public long getUsedCapacityBytes() {
    long ret = 0;
    synchronized (mWorkers) {
      for (WorkerInfo worker : mWorkers.values()) {
        ret += worker.getUsedBytes();
      }
    }
    return ret;
  }

  public ClientFileInfo getClientFileInfo(int id) throws FileDoesNotExistException {
    LOG.info("getClientFileInfo(" + id + ")");
    synchronized (mRoot) {
      Inode inode = mInodes.get(id);
      if (inode == null) {
        throw new FileDoesNotExistException("FileId " + id + " does not exist.");
      }
      ClientFileInfo ret = new ClientFileInfo();
      ret.id = inode.getId();
      ret.name = inode.getName();
      ret.path = getPath(inode);
      ret.checkpointPath = inode.getCheckpointPath();
      ret.sizeBytes = 0;
      ret.inMemory = false;
      if (inode.isFile()) {
        ret.sizeBytes = ((InodeFile) inode).getLength();
        ret.inMemory = ((InodeFile) inode).isInMemory();
      }
      ret.isFolder = inode.isDirectory();
      ret.needPin = inode.isPin();
      ret.needCache = inode.isCache();
      LOG.info("getClientFileInfo(" + id + "): "  + ret);
      return ret;
    }
  }

  public ClientFileInfo getClientFileInfo(String path)
      throws FileDoesNotExistException, InvalidPathException {
    LOG.info("getClientFileInfo(" + path + ")");
    synchronized (mRoot) {
      Inode inode = getInode(path);
      if (inode == null) {
        throw new FileDoesNotExistException(path);
      }
      return getClientFileInfo(inode.getId());
    }
  }

  public ClientRawTableInfo getClientRawTableInfo(int id) throws TableDoesNotExistException {
    LOG.info("getClientRawTableInfo(" + id + ")");
    synchronized (mRoot) {
      Inode inode = mInodes.get(id);
      if (inode == null || inode.isFile() || !((InodeFolder) inode).isRawTable()) {
        throw new TableDoesNotExistException("Table " + id + " does not exist.");
      }
      ClientRawTableInfo ret = new ClientRawTableInfo();
      ret.id = inode.getId();
      ret.name = inode.getName();
      ret.path = getPath(inode);
      ret.columns = ((InodeRawTable) inode).getColumns();
      return ret;
    }
  }

  public ClientRawTableInfo getClientRawTableInfo(String path)
      throws TableDoesNotExistException, InvalidPathException {
    LOG.info("getClientRawTableInfo(" + path + ")");
    synchronized (mRoot) {
      Inode inode = getInode(path);
      if (inode == null) {
        throw new TableDoesNotExistException(path);
      }
      return getClientRawTableInfo(inode.getId());
    }
  }

  public List<NetAddress> getFileLocations(int fileId) throws FileDoesNotExistException {
    LOG.info("getFileLocations: " + fileId);
    synchronized (mRoot) {
      Inode inode = mInodes.get(fileId);
      if (inode == null || inode.isDirectory()) {
        throw new FileDoesNotExistException("FileId " + fileId + " does not exist.");
      }
      LOG.info("getFileLocations: " + fileId + " good return");
      return inode.getLocations();
    }
  }

  public List<NetAddress> getFileLocations(String path) 
      throws FileDoesNotExistException, InvalidPathException {
    LOG.info("getFileLocations: " + path);
    synchronized (mRoot) {
      Inode inode = getInode(path);
      if (inode == null) {
        throw new FileDoesNotExistException(path);
      }
      return getFileLocations(inode.getId());
    }
  }

  public int getFileId(String filePath) throws InvalidPathException {
    LOG.info("getFileId(" + filePath + ")");
    Inode inode = getInode(filePath);
    int ret = -1;
    if (inode != null) {
      ret = inode.getId();
    }
    LOG.info("getFileId(" + filePath + "): " + ret);
    return ret;
  }

  public int getRawTableId(String path) throws InvalidPathException {
    Inode inode = getInode(path);
    if (inode == null || inode.isFile() || !((InodeFolder) inode).isRawTable()) {
      return -1;
    }
    return inode.getId();
  }

  public long getNewUserId() {
    return mUserCounter.incrementAndGet();
  }

  public int getWorkerCount() {
    synchronized (mWorkers) {
      return mWorkers.size();
    }
  }

  public List<ClientWorkerInfo> getWorkersInfo() {
    List<ClientWorkerInfo> ret = new ArrayList<ClientWorkerInfo>();

    synchronized (mWorkers) {
      for (WorkerInfo worker : mWorkers.values()) {
        ret.add(worker.generateClientWorkerInfo());
      }
    }

    return ret;
  }

  public List<String> getWhiteList() {
    return mWhiteList.getList();
  }

  public List<String> getPinList() {
    return mPinList.getList();
  }

  public List<Integer> getPinIdList() {
    synchronized (mIdPinList) {
      List<Integer> ret = new ArrayList<Integer>();
      for (int id : mIdPinList) {
        ret.add(id);
      }
      return ret;
    }
  }

  private String getPath(Inode inode) {
    synchronized (mRoot) {
      if (inode.getId() == 1) {
        return "/";
      }
      if (inode.getParentId() == 1) {
        return SEPARATOR + inode.getName();
      }
      return getPath(mInodes.get(inode.getParentId())) + SEPARATOR + inode.getName();
    }
  }

  private static String getName(String path) throws InvalidPathException {
    String[] pathNames = getPathNames(path);
    return pathNames[pathNames.length - 1];
  }

  public void renameFile(String srcFilePath, String dstFilePath) 
      throws FileDoesNotExistException, InvalidPathException {
    synchronized (mRoot) {
      Inode inode = getInode(srcFilePath);
      if (inode == null) {
        throw new FileDoesNotExistException("File " + srcFilePath + " does not exist");
      }

      String dstName = getName(dstFilePath);
      inode.setName(dstName);

      InodeFolder parent = (InodeFolder) mInodes.get(inode.getParentId());
      parent.removeChild(inode.getId());

      String dstFileFolder = dstFilePath.substring(0, dstFilePath.length() - dstName.length() - 1);
      Inode dstFolder = getInode(dstFileFolder);
      if (dstFolder == null || dstFolder.isFile()) {
        throw new FileDoesNotExistException("Folder " + dstFileFolder + " does not exist.");
      }
      ((InodeFolder) dstFolder).addChild(inode.getId());

      // TODO The following should be done atomically.
      mMasterLogWriter.appendAndFlush(parent);
      mMasterLogWriter.appendAndFlush(dstFolder);
      mMasterLogWriter.appendAndFlush(inode);
    }
  }

  public void unpinFile(int fileId) throws FileDoesNotExistException {
    // TODO Change meta data only. Data will be evicted from worker based on data replacement 
    // policy. TODO May change it to be active from V0.2
    LOG.info("unpinFile(" + fileId + ")");
    synchronized (mRoot) {
      Inode inode = mInodes.get(fileId);

      if (inode == null) {
        throw new FileDoesNotExistException("Failed to unpin " + fileId);
      }

      inode.setPin(false);
      synchronized (mIdPinList) {
        mIdPinList.remove(fileId);
      }

      mMasterLogWriter.appendAndFlush(inode);
    }
  }

  public void cachedFile(long workerId, long workerUsedBytes, int fileId,
      int fileSizeBytes, boolean hasCheckpointed, String checkpointPath)
          throws FileDoesNotExistException, SuspectedFileSizeException {
    String parameters = CommonUtils.parametersToString(workerId, workerUsedBytes, fileId, 
        fileSizeBytes);
    LOG.info("cachedFile" + parameters);

    WorkerInfo tWorkerInfo = null;
    synchronized (mWorkers) {
      tWorkerInfo = mWorkers.get(workerId);

      if (tWorkerInfo == null) {
        LOG.error("No worker: " + workerId);
        return;
      }
    }

    tWorkerInfo.updateFile(true, fileId);
    tWorkerInfo.updateUsedBytes(workerUsedBytes);
    tWorkerInfo.updateLastUpdatedTimeMs();

    synchronized (mRoot) {
      Inode inode = mInodes.get(fileId);

      if (inode == null) {
        throw new FileDoesNotExistException("File " + fileId + " does not exist.");
      }
      if (inode.isDirectory()) {
        throw new FileDoesNotExistException("File " + fileId + " is a folder.");
      }

      InodeFile tFile = (InodeFile) inode;

      if (tFile.isReady()) {
        if (tFile.getLength() != fileSizeBytes) {
          throw new SuspectedFileSizeException(fileId + ". Original Size: " +
              tFile.getLength() + ". New Size: " + fileSizeBytes);
        }
      } else {
        tFile.setLength(fileSizeBytes);
      }
      if (hasCheckpointed && !tFile.hasCheckpointed()) {
        tFile.setHasCheckpointed(true);
        tFile.setCheckpointPath(checkpointPath);
      }
      InetSocketAddress address = tWorkerInfo.ADDRESS;
      tFile.addLocation(workerId, new NetAddress(address.getHostName(), address.getPort()));
    }
  }

  public Command workerHeartbeat(long workerId, long usedBytes, List<Integer> removedFileIds) {
    LOG.info("workerHeartbeat(): WorkerId: " + workerId);
    synchronized (mWorkers) {
      WorkerInfo tWorkerInfo = mWorkers.get(workerId);

      if (tWorkerInfo == null) {
        LOG.info("worker_heartbeat(): Does not contain worker with ID " + workerId +
            " . Send command to let it re-register.");
        return new Command(CommandType.Register, ByteBuffer.allocate(0));
      }

      tWorkerInfo.updateUsedBytes(usedBytes);
      tWorkerInfo.updateFiles(false, removedFileIds);
      tWorkerInfo.updateLastUpdatedTimeMs();

      synchronized (mRoot) {
        for (int id : removedFileIds) {
          Inode inode = mInodes.get(id);
          if (inode == null) {
            LOG.error("Data " + id + " does not exist");
          } else {
            inode.removeLocation(id);
          }
        }
      }
    }

    return new Command(CommandType.Nothing, ByteBuffer.allocate(0));
  }

  public long registerWorker(NetAddress workerNetAddress, long totalBytes,
      long usedBytes, List<Integer> currentFileIds) {
    long id = 0;
    InetSocketAddress workerAddress =
        new InetSocketAddress(workerNetAddress.mHost, workerNetAddress.mPort);
    LOG.info("registerWorker(): WorkerNetAddress: " + workerAddress);

    synchronized (mWorkers) {
      if (mWorkerAddressToId.containsKey(workerAddress)) {
        id = mWorkerAddressToId.get(workerAddress);
        mWorkerAddressToId.remove(id);
        LOG.warn("The worker " + workerAddress + " already exists as id " + id + ".");
      }
      if (id != 0 && mWorkers.containsKey(id)) {
        WorkerInfo tWorkerInfo = mWorkers.get(id);
        mWorkers.remove(id);
        mLostWorkers.add(tWorkerInfo);
        LOG.warn("The worker with id " + id + " has been removed.");
      }
      id = START_TIME_NS_PREFIX + mWorkerCounter.incrementAndGet();
      WorkerInfo tWorkerInfo = new WorkerInfo(id, workerAddress, totalBytes);
      tWorkerInfo.updateUsedBytes(usedBytes);
      tWorkerInfo.updateFiles(true, currentFileIds);
      tWorkerInfo.updateLastUpdatedTimeMs();
      mWorkers.put(id, tWorkerInfo);
      mWorkerAddressToId.put(workerAddress, id);
      LOG.info("registerWorker(): " + tWorkerInfo);
    }

    synchronized (mRoot) {
      for (long fileId: currentFileIds) {
        Inode inode = mInodes.get(fileId);
        if (inode != null) {
          inode.addLocation(id, workerNetAddress);
        } else {
          LOG.warn("registerWorker failed to add fileId " + fileId);
        }
      }
    }

    return id;
  }

<<<<<<< HEAD
  public long getStarttimeMs() {
    return START_TIME_MS;
=======
  public int getNumberOfFiles(String path) throws InvalidPathException, FileDoesNotExistException {
    Inode inode = getInode(path);
    if (inode == null) {
      throw new FileDoesNotExistException(path);
    }
    if (inode.isFile()) {
      return 1;
    }
    return ((InodeFolder) inode).getNumberOfChildren();
>>>>>>> 37b307a8
  }
}<|MERGE_RESOLUTION|>--- conflicted
+++ resolved
@@ -295,7 +295,7 @@
       throw new FileDoesNotExistException(path);
     }
     return getClientFileInfo(inode.getId());
-      }
+  }
 
   public void delete(int id) {
     LOG.info("delete(" + id + ")");
@@ -904,10 +904,10 @@
     return id;
   }
 
-<<<<<<< HEAD
   public long getStarttimeMs() {
     return START_TIME_MS;
-=======
+  }
+
   public int getNumberOfFiles(String path) throws InvalidPathException, FileDoesNotExistException {
     Inode inode = getInode(path);
     if (inode == null) {
@@ -917,6 +917,5 @@
       return 1;
     }
     return ((InodeFolder) inode).getNumberOfChildren();
->>>>>>> 37b307a8
   }
 }