--- conflicted
+++ resolved
@@ -17,18 +17,11 @@
 
 import java.io.IOException;
 import java.nio.ByteBuffer;
-<<<<<<< HEAD
-import java.util.Arrays;
-=======
->>>>>>> 2af96f81
 
 import com.google.common.hash.HashFunction;
 import com.google.common.hash.Hashing;
 
-<<<<<<< HEAD
-=======
 import tachyon.Constants;
->>>>>>> 2af96f81
 import tachyon.util.io.BufferUtils;
 import tachyon.util.io.ByteIOUtils;
 
@@ -67,10 +60,6 @@
   public static LinearProbingIndex createEmptyIndex() {
     int numBuckets = 1 << 15;
     byte[] buffer = new byte[numBuckets * BUCKET_SIZE_BYTES];
-<<<<<<< HEAD
-    Arrays.fill(buffer, (byte) 0);
-=======
->>>>>>> 2af96f81
     return new LinearProbingIndex(ByteBuffer.wrap(buffer), numBuckets, 0);
   }
 
@@ -125,14 +114,9 @@
     int bucketOffset = bucketIndex * BUCKET_SIZE_BYTES;
     // Linear probing until a bucket having the same fingerprint is found
     for (int probe = 0; probe < MAX_PROBES; probe ++) {
-<<<<<<< HEAD
       int pos = bucketIndex * BUCKET_SIZE_BYTES;
-      if (fingerprint == ByteIOUtils.readByte(mBuf, pos)) {
-        int offset = ByteIOUtils.readInt(mBuf, pos + 1);
-=======
       if (fingerprint == ByteIOUtils.readByte(mBuf, bucketOffset)) {
         int offset = ByteIOUtils.readInt(mBuf, bucketOffset + 1);
->>>>>>> 2af96f81
         ByteBuffer keyStored = reader.getKey(offset);
         if (key.equals(keyStored)) {
           return reader.getValue(offset);
@@ -165,10 +149,6 @@
     byte[] keyBytes = BufferUtils.newByteArrayFromByteBuffer(key);
     return indexHash(keyBytes);
   }
-<<<<<<< HEAD
-
-=======
->>>>>>> 2af96f81
 
   /**
    * Hashes the key into a non-zero fingerprint in byte.
