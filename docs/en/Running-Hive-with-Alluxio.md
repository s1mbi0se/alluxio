--- conflicted
+++ resolved
@@ -39,13 +39,7 @@
 export HIVE_AUX_JARS_PATH={{site.ALLUXIO_CLIENT_JAR_PATH}}:${HIVE_AUX_JARS_PATH}
 ```
 
-<<<<<<< HEAD
-## Create Hive Tables on Alluxio
-=======
-Alternatively, advanced users can choose to compile this client jar from the source code. Follow the instructs [here](Building-Alluxio-Master-Branch.html#compute-framework-support) and use the generated jar at `{{site.ALLUXIO_CLIENT_JAR_PATH_BUILD}}` for the rest of this guide.
-
 ## 1 Use Alluxio as One Option to Store Hive Tables
->>>>>>> f53c5c79
 
 There are different ways to integrate Hive with Alluxio. This section talks about how to use Alluxio
 as one of the filesystems (like HDFS) to store Hive tables. These tables can be either
