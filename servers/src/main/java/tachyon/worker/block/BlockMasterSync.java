/*
 * Licensed to the University of California, Berkeley under one or more contributor license
 * agreements. See the NOTICE file distributed with this work for additional information regarding
 * copyright ownership. The ASF licenses this file to You under the Apache License, Version 2.0 (the
 * "License"); you may not use this file except in compliance with the License. You may obtain a
 * copy of the License at
 *
 * http://www.apache.org/licenses/LICENSE-2.0
 *
 * Unless required by applicable law or agreed to in writing, software distributed under the License
 * is distributed on an "AS IS" BASIS, WITHOUT WARRANTIES OR CONDITIONS OF ANY KIND, either express
 * or implied. See the License for the specific language governing permissions and limitations under
 * the License.
 */

package tachyon.worker.block;

import java.io.IOException;
import java.util.concurrent.ExecutorService;
import java.util.concurrent.Executors;

import org.slf4j.Logger;
import org.slf4j.LoggerFactory;

import tachyon.Constants;
import tachyon.Sessions;
import tachyon.client.WorkerBlockMasterClient;
import tachyon.conf.TachyonConf;
import tachyon.exception.InvalidStateException;
import tachyon.exception.NotFoundException;
import tachyon.thrift.Command;
import tachyon.thrift.NetAddress;
import tachyon.util.CommonUtils;

/**
 * Task that carries out the necessary block worker to master communications, including register and
 * heartbeat. This class manages its own {@link tachyon.client.WorkerBlockMasterClient}.
 *
 * When running, this task first requests a block report from the
 * {@link tachyon.worker.block.BlockDataManager}, then sends it to the master. The master may
 * respond to the heartbeat with a command which will be executed. After which, the task will wait
 * for the elapsed time since its last heartbeat has reached the heartbeat interval. Then the cycle
 * will continue.
 *
 * If the task fails to heartbeat to the master, it will destroy its old master client and recreate
 * it before retrying.
 */
public final class BlockMasterSync implements Runnable {
  private static final Logger LOG = LoggerFactory.getLogger(Constants.LOGGER_TYPE);
  private static final int DEFAULT_BLOCK_REMOVER_POOL_SIZE = 10;
  /** Block data manager responsible for interacting with Tachyon and UFS storage */
  private final BlockDataManager mBlockDataManager;
  /** The net address of the worker */
  private final NetAddress mWorkerAddress;
  /** The configuration values */
  private final TachyonConf mTachyonConf;
  /** Milliseconds between each heartbeat */
  private final int mHeartbeatIntervalMs;
  /** Milliseconds between heartbeats before a timeout */
  private final int mHeartbeatTimeoutMs;

  /** Client for all master communication */
  private WorkerBlockMasterClient mMasterClient;
  /** Flag to indicate if the sync should continue */
  private volatile boolean mRunning;
  /** The id of the worker */
  private long mWorkerId;
  /** The thread pool to remove block */
  private final ExecutorService mFixedExecutionService =
          Executors.newFixedThreadPool(DEFAULT_BLOCK_REMOVER_POOL_SIZE);

  BlockMasterSync(BlockDataManager blockDataManager, TachyonConf tachyonConf,
      NetAddress workerAddress, WorkerBlockMasterClient masterClient) {
    mBlockDataManager = blockDataManager;
    mWorkerAddress = workerAddress;
    mTachyonConf = tachyonConf;
    mMasterClient = masterClient;
    mHeartbeatIntervalMs =
        mTachyonConf.getInt(Constants.WORKER_TO_MASTER_HEARTBEAT_INTERVAL_MS);
    mHeartbeatTimeoutMs =
        mTachyonConf.getInt(Constants.WORKER_HEARTBEAT_TIMEOUT_MS);

    mRunning = true;
    mWorkerId = 0;
  }

  /**
   * Gets the worker id, 0 if registerWithMaster has not been called successfully.
   *
   * @return the worker id
   */
  public long getWorkerId() {
    return mWorkerId;
  }

  public void setWorkerId() throws IOException {
    try {
      mWorkerId = mMasterClient.getId(mWorkerAddress);
    } catch (IOException ioe) {
      LOG.error("Failed to register with master.", ioe);
      throw ioe;
    }
  }

  /**
   * Registers with the Tachyon master. This should be called before the continuous heartbeat thread
   * begins. The workerId will be set after this method is successful.
   */
  public void registerWithMaster() {
    BlockStoreMeta storeMeta = mBlockDataManager.getStoreMeta();
    try {
      mWorkerId =
          mMasterClient.register(mWorkerId, storeMeta.getCapacityBytesOnTiers(),
              storeMeta.getUsedBytesOnTiers(), storeMeta.getBlockList());
    } catch (IOException ioe) {
      throw new RuntimeException("Failed to register with master.", ioe);
    }
  }

  /**
   * Main loop for the sync, continuously heartbeats to the master node about the change in the
   * worker's managed space.
   */
  @Override
  public void run() {
    long lastHeartbeatMs = System.currentTimeMillis();
    registerWithMaster();
    while (mRunning) {
      // Check the time since last heartbeat, and wait until it is within heartbeat interval
      long lastIntervalMs = System.currentTimeMillis() - lastHeartbeatMs;
      long toSleepMs = mHeartbeatIntervalMs - lastIntervalMs;
      if (toSleepMs > 0) {
        CommonUtils.sleepMs(LOG, toSleepMs);
      } else {
        LOG.warn("Heartbeat took: " + lastIntervalMs + ", expected: " + mHeartbeatIntervalMs);
      }

      // Prepare metadata for the next heartbeat
      BlockHeartbeatReport blockReport = mBlockDataManager.getReport();
      BlockStoreMeta storeMeta = mBlockDataManager.getStoreMeta();

      // Send the heartbeat and execute the response
      Command cmdFromMaster = null;
      try {
<<<<<<< HEAD
        Command cmdFromMaster =
            mMasterClient.heartbeat(mWorkerId, storeMeta.getUsedBytesOnTiers(),
                blockReport.getRemovedBlocks(), blockReport.getAddedBlocks());
=======
        cmdFromMaster = mMasterClient.workerHeartbeat(mWorkerId, storeMeta.getUsedBytesOnTiers(),
            blockReport.getRemovedBlocks(), blockReport.getAddedBlocks());
>>>>>>> e89102c9
        lastHeartbeatMs = System.currentTimeMillis();
        handleMasterCommand(cmdFromMaster);
      } catch (Exception e) {
        // An error occurred, retry after 1 second or error if heartbeat timeout is reached
        if (cmdFromMaster == null) {
          LOG.error("Failed to receive master heartbeat command.", e);
        } else {
          LOG.error("Failed to receive or execute master heartbeat command: "
              + cmdFromMaster.toString(), e);
        }
        mMasterClient.resetConnection();
        CommonUtils.sleepMs(LOG, Constants.SECOND_MS);
        if (System.currentTimeMillis() - lastHeartbeatMs >= mHeartbeatTimeoutMs) {
          throw new RuntimeException("Master heartbeat timeout exceeded: " + mHeartbeatTimeoutMs);
        }
      }
    }
  }

  /**
   * Stops the sync, once this method is called, the object should be discarded
   */
  public void stop() {
    mRunning = false;
  }

  /**
   * Handles a master command. The command is one of Unknown, Nothing, Register, Free, or Delete.
   * This call will block until the command is complete.
   *
   * @param cmd the command to execute.
   * @throws Exception if an error occurs when executing the command
   */
  // TODO: Evaluate the necessity of each command
  // TODO: Do this in a non blocking way
  private void handleMasterCommand(Command cmd) throws Exception {
    if (cmd == null) {
      return;
    }
    switch (cmd.mCommandType) {
    // Currently unused
      case Delete:
        break;
      // Master requests blocks to be removed from Tachyon managed space.
      case Free:
        for (long block : cmd.mData) {
          mFixedExecutionService.execute(new BlockRemover(mBlockDataManager,
                  Sessions.MASTER_COMMAND_SESSION_ID, block));
        }
        break;
      // No action required
      case Nothing:
        break;
      // Master requests re-registration
      case Register:
        registerWithMaster();
        break;
      // Unknown request
      case Unknown:
        LOG.error("Master heartbeat sends unknown command " + cmd);
        break;
      default:
        throw new RuntimeException("Un-recognized command from master " + cmd);
    }
  }

  /**
   * Thread to remove block from master
   */
  private class BlockRemover implements Runnable {
    private BlockDataManager mBlockDataManager;
    private long mSessionId;
    private long mBlockId;

    public BlockRemover(BlockDataManager blockDataManager, long sessionId, long blockId) {
      mBlockDataManager = blockDataManager;
      mSessionId = sessionId;
      mBlockId = blockId;
    }

    @Override
    public void run() {
      try {
        mBlockDataManager.removeBlock(mSessionId, mBlockId);
      } catch (IOException ioe) {
        LOG.warn("Failed master free block cmd for: " + mBlockId + " due to concurrent read.");
      } catch (InvalidStateException e) {
        LOG.warn("Failed master free block cmd for: " + mBlockId + " due to block uncommitted.");
      } catch (NotFoundException e) {
        LOG.warn("Failed master free block cmd for: " + mBlockId + " due to block not found.");
      }
    }

  }
}<|MERGE_RESOLUTION|>--- conflicted
+++ resolved
@@ -142,14 +142,9 @@
       // Send the heartbeat and execute the response
       Command cmdFromMaster = null;
       try {
-<<<<<<< HEAD
-        Command cmdFromMaster =
+        cmdFromMaster =
             mMasterClient.heartbeat(mWorkerId, storeMeta.getUsedBytesOnTiers(),
                 blockReport.getRemovedBlocks(), blockReport.getAddedBlocks());
-=======
-        cmdFromMaster = mMasterClient.workerHeartbeat(mWorkerId, storeMeta.getUsedBytesOnTiers(),
-            blockReport.getRemovedBlocks(), blockReport.getAddedBlocks());
->>>>>>> e89102c9
         lastHeartbeatMs = System.currentTimeMillis();
         handleMasterCommand(cmdFromMaster);
       } catch (Exception e) {
