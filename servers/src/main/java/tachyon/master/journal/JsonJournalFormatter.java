/*
 * Licensed to the University of California, Berkeley under one or more contributor license
 * agreements. See the NOTICE file distributed with this work for additional information regarding
 * copyright ownership. The ASF licenses this file to You under the Apache License, Version 2.0 (the
 * "License"); you may not use this file except in compliance with the License. You may obtain a
 * copy of the License at
 *
 * http://www.apache.org/licenses/LICENSE-2.0
 *
 * Unless required by applicable law or agreed to in writing, software distributed under the License
 * is distributed on an "AS IS" BASIS, WITHOUT WARRANTIES OR CONDITIONS OF ANY KIND, either express
 * or implied. See the License for the specific language governing permissions and limitations under
 * the License.
 */

package tachyon.master.journal;

import java.io.DataOutputStream;
import java.io.IOException;
import java.io.InputStream;
import java.io.OutputStream;

import com.fasterxml.jackson.core.JsonGenerator;
import com.fasterxml.jackson.core.JsonParser;
import com.fasterxml.jackson.core.JsonProcessingException;
import com.fasterxml.jackson.databind.JsonNode;
import com.fasterxml.jackson.databind.ObjectMapper;
import com.fasterxml.jackson.databind.ObjectWriter;
import com.fasterxml.jackson.databind.SerializationFeature;
import com.google.common.base.Preconditions;

<<<<<<< HEAD
import tachyon.TachyonURI;
import tachyon.client.file.TachyonFile;
import tachyon.job.CommandLineJob;
import tachyon.job.Job;
import tachyon.job.JobConf;
import tachyon.master.block.journal.BlockContainerIdGeneratorEntry;
import tachyon.master.block.journal.BlockInfoEntry;
import tachyon.master.file.journal.AddMountPointEntry;
import tachyon.master.file.journal.CompleteFileEntry;
import tachyon.master.file.journal.DeleteFileEntry;
import tachyon.master.file.journal.DeleteMountPointEntry;
import tachyon.master.file.journal.InodeDirectoryEntry;
import tachyon.master.file.journal.InodeDirectoryIdGeneratorEntry;
import tachyon.master.file.journal.InodeFileEntry;
import tachyon.master.file.journal.InodeLastModificationTimeEntry;
import tachyon.master.file.journal.PersistDirectoryEntry;
import tachyon.master.file.journal.PersistFileEntry;
import tachyon.master.file.journal.ReinitializeFileEntry;
import tachyon.master.file.journal.RenameEntry;
import tachyon.master.file.journal.SetPinnedEntry;
import tachyon.master.file.journal.SetTTLEntry;
import tachyon.master.lineage.journal.AsyncCompleteFileEntry;
import tachyon.master.lineage.journal.DeleteLineageEntry;
import tachyon.master.lineage.journal.LineageEntry;
import tachyon.master.lineage.journal.LineageIdGeneratorEntry;
import tachyon.master.lineage.journal.PersistFilesEntry;
import tachyon.master.lineage.journal.RequestFilePersistenceEntry;
import tachyon.master.lineage.meta.LineageFile;
import tachyon.master.lineage.meta.LineageFileState;
import tachyon.master.rawtable.journal.RawTableEntry;
import tachyon.master.rawtable.journal.UpdateMetadataEntry;
=======
import tachyon.Constants;
>>>>>>> af38b55b

public final class JsonJournalFormatter implements JournalFormatter {

  /** Creates a JSON ObjectMapper configured not to close the underlying stream. */
  private ObjectMapper createObjectMapper() {
    // TODO(cc): Could disable field name quoting, though this would produce technically invalid
    // JSON. See: JsonGenerator.QUOTE_FIELD_NAMES and JsonParser.ALLOW_UNQUOTED_FIELD_NAMES
    return new ObjectMapper().configure(JsonGenerator.Feature.AUTO_CLOSE_TARGET, false)
            .configure(SerializationFeature.CLOSE_CLOSEABLE, false);
  }

  private final ObjectMapper mObjectMapper = createObjectMapper();
  private final ObjectWriter mObjectWriter = mObjectMapper.writer();

  @Override
  public void serialize(SerializableJournalEntry entry, OutputStream outputStream)
      throws IOException {
    writeEntry(entry, outputStream);
  }

  private void writeEntry(SerializableJournalEntry entry, OutputStream os) throws IOException {
    mObjectWriter.writeValue(os, entry);
    (new DataOutputStream(os)).write('\n');
  }

  @Override
  public JournalInputStream deserialize(final InputStream inputStream) throws IOException {
    return new JournalInputStream() {
      private JsonParser mParser = mObjectMapper.getFactory().createParser(inputStream);
      private long mLatestSequenceNumber = 0;

      @Override
      public JournalEntry getNextEntry() throws IOException {
        JsonNode entryNode;
        JsonNode parametersNode;
        String entryTypeStr;
        try {
          entryNode = mParser.readValueAs(JsonNode.class);
          mLatestSequenceNumber = Preconditions
              .checkNotNull(entryNode.get(Constants.JOURNAL_JSON_ENTRY_SEQUENCE_NUMBER_KEY))
              .asLong();
          Preconditions.checkNotNull(
              parametersNode = entryNode.get(Constants.JOURNAL_JSON_ENTRY_PARAMETER_KEY));
          Preconditions.checkNotNull(
              entryTypeStr = entryNode.get(Constants.JOURNAL_JSON_ENTRY_TYPE_KEY).asText());

        } catch (JsonProcessingException e) {
          return null;
        } catch (NullPointerException e) {
          return null;
        }

<<<<<<< HEAD
          // FileSystem
          case INODE_FILE: {
            return new InodeFileEntry(
                entry.getLong("creationTimeMs"),
                entry.getLong("id"),
                entry.getString("name"),
                entry.getLong("parentId"),
                entry.getBoolean("persisted"),
                entry.getBoolean("pinned"),
                entry.getLong("lastModificationTimeMs"),
                entry.getLong("blockSizeBytes"),
                entry.getLong("length"),
                entry.getBoolean("completed"),
                entry.getBoolean("cacheable"),
                entry.get("blocks", new TypeReference<List<Long>>() {}),
                entry.getLong("ttl"));
          }
          case INODE_DIRECTORY: {
            return new InodeDirectoryEntry(
                entry.getLong("creationTimeMs"),
                entry.getLong("id"),
                entry.getString("name"),
                entry.getLong("parentId"),
                entry.getBoolean("persisted"),
                entry.getBoolean("pinned"),
                entry.getLong("lastModificationTimeMs"),
                entry.get("childrenIds", new TypeReference<Set<Long>>() {}));
          }
          case INODE_MTIME: {
            return new InodeLastModificationTimeEntry(
                entry.getLong("id"),
                entry.getLong("lastModificationTimeMs"));
          }
          case INODE_PERSISTED: {
            return new PersistDirectoryEntry(
                entry.getLong("id"),
                entry.getBoolean("persisted"));
          }
          case ADD_CHECKPOINT: {
            return new PersistFileEntry(
                entry.getLong("fileId"),
                entry.getLong("length"),
                entry.getLong("operationTimeMs"));
          }
          case ADD_MOUNTPOINT: {
            return new AddMountPointEntry(
                new TachyonURI(entry.getString("tachyonPath")),
                new TachyonURI(entry.getString("ufsPath")));
          }
          case DELETE_MOUNTPOINT: {
            return new DeleteMountPointEntry(
                new TachyonURI(entry.getString("tachyonPath")));
          }
          case COMPLETE_FILE: {
            return new CompleteFileEntry(
                entry.get("blockIds", new TypeReference<List<Long>>() {
                }),
                entry.getLong("id"),
                entry.getLong("length"),
                entry.getLong("operationTimeMs"));
          }
          case SET_PINNED: {
            return new SetPinnedEntry(
                entry.getLong("id"),
                entry.getBoolean("pinned"),
                entry.getLong("operationTimeMs"));
          }
          case SET_TTL: {
            return new SetTTLEntry(
                entry.getLong("id"),
                entry.getLong("ttl"));
          }
          case DELETE_FILE: {
            return new DeleteFileEntry(
                entry.getLong("fileId"),
                entry.getBoolean("recursive"),
                entry.getLong("operationTimeMs"));
          }
          case RENAME: {
            return new RenameEntry(
                entry.getLong("fileId"),
                entry.getString("destinationPath"),
                entry.getLong("operationTimeMs"));
          }
          case INODE_DIRECTORY_ID_GENERATOR: {
            return new InodeDirectoryIdGeneratorEntry(
                entry.getLong("containerId"),
                entry.getLong("sequenceNumber"));
          }
          case REINITIALIZE_FILE: {
            return new ReinitializeFileEntry(
                entry.getString("path"),
                entry.getLong("blockSizeBytes"),
                entry.getLong("ttl"));
          }

          // RawTable
          case RAW_TABLE: {
            return new RawTableEntry(
                entry.getLong("id"),
                entry.getInt("columns"),
                entry.getByteBuffer("metadata"));
          }
          case UPDATE_METADATA: {
            return new UpdateMetadataEntry(
                entry.getLong("id"),
                entry.getByteBuffer("metadata"));
          }

          // Lineage
          case ASYNC_COMPLETE_FILE: {
            return new AsyncCompleteFileEntry(
                entry.getLong("fileId"));
          }
          case DELETE_LINEAGE: {
            return new DeleteLineageEntry(
                entry.getLong("lineageId"),
                entry.getBoolean("cascade"));
          }
          case PERSIST_FILES: {
            return new PersistFilesEntry(
                entry.get("fileIds", new TypeReference<List<Long>>() {
                }));
          }
          case LINEAGE: {
            List<TachyonFile> inputFiles = Lists.newArrayList();
            for (long fileId : entry.get("inputFiles", new TypeReference<List<Long>>() {})) {
              inputFiles.add(new TachyonFile(fileId));
            }
            List<LineageFile> outputFiles = Lists.newArrayList();
            List<Long> outputFileIds =
                entry.get("outputFileIds", new TypeReference<List<Long>>() {});
            List<LineageFileState> outputFileStates =
                entry.get("outputFileStates", new TypeReference<List<LineageFileState>>() {});
            for (int i = 0; i < outputFileIds.size(); i ++) {
              outputFiles.add(new LineageFile(outputFileIds.get(i), outputFileStates.get(i)));
            }
            Job job = new CommandLineJob(entry.getString("jobCommand"),
                new JobConf(entry.getString("jobOutputPath")));
            return new LineageEntry(
                entry.getLong("id"),
                inputFiles,
                outputFiles,
                job,
                entry.getLong("creationTimeMs"));
          }
          case LINEAGE_ID_GENERATOR: {
            return new LineageIdGeneratorEntry(
                entry.getLong("sequenceNumber"));
          }
          case REQUEST_FILE_PERSISTENCE: {
            return new RequestFilePersistenceEntry(
                entry.get("fileIds", new TypeReference<List<Long>>() {
                }));
          }
          default:
            throw new IOException("Unknown journal entry type: " + entry.mType);
=======
        JournalEntryType entryType;
        try {
          entryType = JournalEntryType.valueOf(entryTypeStr);
          return mObjectMapper.convertValue(parametersNode, entryType.getClazz());
        } catch (IllegalArgumentException e) {
          throw new IOException("Unknown or malformed journal entry for type: " + entryTypeStr);
>>>>>>> af38b55b
        }
      }

      @Override
      public void close() throws IOException {
        inputStream.close();
      }

      @Override
      public long getLatestSequenceNumber() {
        return mLatestSequenceNumber;
      }
    };
  }
}<|MERGE_RESOLUTION|>--- conflicted
+++ resolved
@@ -29,41 +29,7 @@
 import com.fasterxml.jackson.databind.SerializationFeature;
 import com.google.common.base.Preconditions;
 
-<<<<<<< HEAD
-import tachyon.TachyonURI;
-import tachyon.client.file.TachyonFile;
-import tachyon.job.CommandLineJob;
-import tachyon.job.Job;
-import tachyon.job.JobConf;
-import tachyon.master.block.journal.BlockContainerIdGeneratorEntry;
-import tachyon.master.block.journal.BlockInfoEntry;
-import tachyon.master.file.journal.AddMountPointEntry;
-import tachyon.master.file.journal.CompleteFileEntry;
-import tachyon.master.file.journal.DeleteFileEntry;
-import tachyon.master.file.journal.DeleteMountPointEntry;
-import tachyon.master.file.journal.InodeDirectoryEntry;
-import tachyon.master.file.journal.InodeDirectoryIdGeneratorEntry;
-import tachyon.master.file.journal.InodeFileEntry;
-import tachyon.master.file.journal.InodeLastModificationTimeEntry;
-import tachyon.master.file.journal.PersistDirectoryEntry;
-import tachyon.master.file.journal.PersistFileEntry;
-import tachyon.master.file.journal.ReinitializeFileEntry;
-import tachyon.master.file.journal.RenameEntry;
-import tachyon.master.file.journal.SetPinnedEntry;
-import tachyon.master.file.journal.SetTTLEntry;
-import tachyon.master.lineage.journal.AsyncCompleteFileEntry;
-import tachyon.master.lineage.journal.DeleteLineageEntry;
-import tachyon.master.lineage.journal.LineageEntry;
-import tachyon.master.lineage.journal.LineageIdGeneratorEntry;
-import tachyon.master.lineage.journal.PersistFilesEntry;
-import tachyon.master.lineage.journal.RequestFilePersistenceEntry;
-import tachyon.master.lineage.meta.LineageFile;
-import tachyon.master.lineage.meta.LineageFileState;
-import tachyon.master.rawtable.journal.RawTableEntry;
-import tachyon.master.rawtable.journal.UpdateMetadataEntry;
-=======
 import tachyon.Constants;
->>>>>>> af38b55b
 
 public final class JsonJournalFormatter implements JournalFormatter {
 
@@ -81,12 +47,8 @@
   @Override
   public void serialize(SerializableJournalEntry entry, OutputStream outputStream)
       throws IOException {
-    writeEntry(entry, outputStream);
-  }
-
-  private void writeEntry(SerializableJournalEntry entry, OutputStream os) throws IOException {
-    mObjectWriter.writeValue(os, entry);
-    (new DataOutputStream(os)).write('\n');
+    mObjectWriter.writeValue(outputStream, entry);
+    (new DataOutputStream(outputStream)).write('\n');
   }
 
   @Override
@@ -115,173 +77,12 @@
         } catch (NullPointerException e) {
           return null;
         }
-
-<<<<<<< HEAD
-          // FileSystem
-          case INODE_FILE: {
-            return new InodeFileEntry(
-                entry.getLong("creationTimeMs"),
-                entry.getLong("id"),
-                entry.getString("name"),
-                entry.getLong("parentId"),
-                entry.getBoolean("persisted"),
-                entry.getBoolean("pinned"),
-                entry.getLong("lastModificationTimeMs"),
-                entry.getLong("blockSizeBytes"),
-                entry.getLong("length"),
-                entry.getBoolean("completed"),
-                entry.getBoolean("cacheable"),
-                entry.get("blocks", new TypeReference<List<Long>>() {}),
-                entry.getLong("ttl"));
-          }
-          case INODE_DIRECTORY: {
-            return new InodeDirectoryEntry(
-                entry.getLong("creationTimeMs"),
-                entry.getLong("id"),
-                entry.getString("name"),
-                entry.getLong("parentId"),
-                entry.getBoolean("persisted"),
-                entry.getBoolean("pinned"),
-                entry.getLong("lastModificationTimeMs"),
-                entry.get("childrenIds", new TypeReference<Set<Long>>() {}));
-          }
-          case INODE_MTIME: {
-            return new InodeLastModificationTimeEntry(
-                entry.getLong("id"),
-                entry.getLong("lastModificationTimeMs"));
-          }
-          case INODE_PERSISTED: {
-            return new PersistDirectoryEntry(
-                entry.getLong("id"),
-                entry.getBoolean("persisted"));
-          }
-          case ADD_CHECKPOINT: {
-            return new PersistFileEntry(
-                entry.getLong("fileId"),
-                entry.getLong("length"),
-                entry.getLong("operationTimeMs"));
-          }
-          case ADD_MOUNTPOINT: {
-            return new AddMountPointEntry(
-                new TachyonURI(entry.getString("tachyonPath")),
-                new TachyonURI(entry.getString("ufsPath")));
-          }
-          case DELETE_MOUNTPOINT: {
-            return new DeleteMountPointEntry(
-                new TachyonURI(entry.getString("tachyonPath")));
-          }
-          case COMPLETE_FILE: {
-            return new CompleteFileEntry(
-                entry.get("blockIds", new TypeReference<List<Long>>() {
-                }),
-                entry.getLong("id"),
-                entry.getLong("length"),
-                entry.getLong("operationTimeMs"));
-          }
-          case SET_PINNED: {
-            return new SetPinnedEntry(
-                entry.getLong("id"),
-                entry.getBoolean("pinned"),
-                entry.getLong("operationTimeMs"));
-          }
-          case SET_TTL: {
-            return new SetTTLEntry(
-                entry.getLong("id"),
-                entry.getLong("ttl"));
-          }
-          case DELETE_FILE: {
-            return new DeleteFileEntry(
-                entry.getLong("fileId"),
-                entry.getBoolean("recursive"),
-                entry.getLong("operationTimeMs"));
-          }
-          case RENAME: {
-            return new RenameEntry(
-                entry.getLong("fileId"),
-                entry.getString("destinationPath"),
-                entry.getLong("operationTimeMs"));
-          }
-          case INODE_DIRECTORY_ID_GENERATOR: {
-            return new InodeDirectoryIdGeneratorEntry(
-                entry.getLong("containerId"),
-                entry.getLong("sequenceNumber"));
-          }
-          case REINITIALIZE_FILE: {
-            return new ReinitializeFileEntry(
-                entry.getString("path"),
-                entry.getLong("blockSizeBytes"),
-                entry.getLong("ttl"));
-          }
-
-          // RawTable
-          case RAW_TABLE: {
-            return new RawTableEntry(
-                entry.getLong("id"),
-                entry.getInt("columns"),
-                entry.getByteBuffer("metadata"));
-          }
-          case UPDATE_METADATA: {
-            return new UpdateMetadataEntry(
-                entry.getLong("id"),
-                entry.getByteBuffer("metadata"));
-          }
-
-          // Lineage
-          case ASYNC_COMPLETE_FILE: {
-            return new AsyncCompleteFileEntry(
-                entry.getLong("fileId"));
-          }
-          case DELETE_LINEAGE: {
-            return new DeleteLineageEntry(
-                entry.getLong("lineageId"),
-                entry.getBoolean("cascade"));
-          }
-          case PERSIST_FILES: {
-            return new PersistFilesEntry(
-                entry.get("fileIds", new TypeReference<List<Long>>() {
-                }));
-          }
-          case LINEAGE: {
-            List<TachyonFile> inputFiles = Lists.newArrayList();
-            for (long fileId : entry.get("inputFiles", new TypeReference<List<Long>>() {})) {
-              inputFiles.add(new TachyonFile(fileId));
-            }
-            List<LineageFile> outputFiles = Lists.newArrayList();
-            List<Long> outputFileIds =
-                entry.get("outputFileIds", new TypeReference<List<Long>>() {});
-            List<LineageFileState> outputFileStates =
-                entry.get("outputFileStates", new TypeReference<List<LineageFileState>>() {});
-            for (int i = 0; i < outputFileIds.size(); i ++) {
-              outputFiles.add(new LineageFile(outputFileIds.get(i), outputFileStates.get(i)));
-            }
-            Job job = new CommandLineJob(entry.getString("jobCommand"),
-                new JobConf(entry.getString("jobOutputPath")));
-            return new LineageEntry(
-                entry.getLong("id"),
-                inputFiles,
-                outputFiles,
-                job,
-                entry.getLong("creationTimeMs"));
-          }
-          case LINEAGE_ID_GENERATOR: {
-            return new LineageIdGeneratorEntry(
-                entry.getLong("sequenceNumber"));
-          }
-          case REQUEST_FILE_PERSISTENCE: {
-            return new RequestFilePersistenceEntry(
-                entry.get("fileIds", new TypeReference<List<Long>>() {
-                }));
-          }
-          default:
-            throw new IOException("Unknown journal entry type: " + entry.mType);
-=======
         JournalEntryType entryType;
         try {
           entryType = JournalEntryType.valueOf(entryTypeStr);
           return mObjectMapper.convertValue(parametersNode, entryType.getClazz());
         } catch (IllegalArgumentException e) {
           throw new IOException("Unknown or malformed journal entry for type: " + entryTypeStr);
->>>>>>> af38b55b
         }
       }
 
