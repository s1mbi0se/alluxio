--- conflicted
+++ resolved
@@ -320,13 +320,8 @@
    * @throws BlockInfoException if the completion fails
    */
   public synchronized void asyncCompleteFile(long fileId)
-<<<<<<< HEAD
       throws FileDoesNotExistException, BlockInfoException, SuspectedFileSizeException {
-    LOG.info("Async complete file " + fileId);
-=======
-      throws FileDoesNotExistException, BlockInfoException {
     LOG.info("Async complete file {}", fileId);
->>>>>>> 1f61dfef
     // complete file in Tachyon.
     try {
       mFileSystemMaster.completeFile(fileId, CompleteFileOptions.defaults());
