--- conflicted
+++ resolved
@@ -218,22 +218,15 @@
   }
 
   @Override
-<<<<<<< HEAD
   public long loadMetadata(String tachyonPath, boolean recursive)
-      throws BlockInfoException, FileAlreadyExistException, FileDoesNotExistException,
-    InvalidPathException, SuspectedFileSizeException, TachyonException {
-    return mFileSystemMaster.loadMetadata(new TachyonURI(tachyonPath), recursive);
-=======
-  public long loadFileInfoFromUfs(String tachyonPath, boolean recursive)
-      throws TachyonTException, ThriftIOException {
-    try {
-      return mFileSystemMaster.loadFileInfoFromUfs(new TachyonURI(tachyonPath), recursive);
-    } catch (TachyonException e) {
-      throw e.toTachyonTException();
-    } catch (IOException e) {
-      throw new ThriftIOException(e.getMessage());
-    }
->>>>>>> a2eda129
+      throws TachyonTException, ThriftIOException {
+    try {
+      return mFileSystemMaster.loadMetadata(new TachyonURI(tachyonPath), recursive);
+    } catch (TachyonException e) {
+      throw e.toTachyonTException();
+    } catch (IOException e) {
+      throw new ThriftIOException(e.getMessage());
+    }
   }
 
   @Override
