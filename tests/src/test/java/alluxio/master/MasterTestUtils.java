/*
 * The Alluxio Open Foundation licenses this work under the Apache License, version 2.0
 * (the "License"). You may not use this work except in compliance with the License, which is
 * available at www.apache.org/licenses/LICENSE-2.0
 *
 * This software is distributed on an "AS IS" basis, WITHOUT WARRANTIES OR CONDITIONS OF ANY KIND,
 * either express or implied, as more fully set forth in the License.
 *
 * See the NOTICE file distributed with this work for information regarding copyright ownership.
 */

package alluxio.master;

import alluxio.Configuration;
import alluxio.Constants;
import alluxio.PropertyKey;
import alluxio.master.block.BlockMasterFactory;
import alluxio.master.file.FileSystemMaster;
import alluxio.master.file.FileSystemMasterFactory;
import alluxio.master.file.StartupConsistencyCheck;
import alluxio.master.journal.Journal;
import alluxio.master.journal.JournalFactory;
import alluxio.util.CommonUtils;
import alluxio.util.WaitForOptions;

import com.google.common.base.Function;

import java.net.URI;

public class MasterTestUtils {

  /**
   * Creates a new leader {@link FileSystemMaster} from journal along with its dependencies, and
   * returns the master registry containing that master.
   *
   * @return a master registry containing the created {@link FileSystemMaster} master
   */
  public static MasterRegistry createLeaderFileSystemMasterFromJournal() throws Exception {
    return createFileSystemMasterFromJournal(true);
  }

  /**
   * Creates a new standby {@link FileSystemMaster} from journal along with its dependencies, and
   * returns the master registry containing that master.
   *
   * @return a master registry containing the created {@link FileSystemMaster} master
   */
  public static MasterRegistry createStandbyFileSystemMasterFromJournal() throws Exception {
    return createFileSystemMasterFromJournal(false);
  }

  /**
   * Creates a new {@link FileSystemMaster} from journal along with its dependencies, and returns
   * the master registry containing that master.
   *
   * @param isLeader whether to start as a leader
   * @return a master registry containing the created {@link FileSystemMaster} master
   */
  private static MasterRegistry createFileSystemMasterFromJournal(boolean isLeader)
      throws Exception {
    String masterJournal = Configuration.get(PropertyKey.MASTER_JOURNAL_FOLDER);
    MasterRegistry registry = new MasterRegistry();
<<<<<<< HEAD
    JournalFactory factory = new MutableJournal.Factory(new URI(masterJournal));
=======
    JournalFactory factory = new Journal.Factory(new URI(masterJournal));
>>>>>>> 49f443be
    new BlockMasterFactory().create(registry, factory);
    new FileSystemMasterFactory().create(registry, factory);
    registry.start(isLeader);
    return registry;
  }

  /**
   * Waits for the startup consistency check to complete with a limit of 1 minute.
   *
   * @param master the file system master which is starting up
   */
  public static void waitForStartupConsistencyCheck(final FileSystemMaster master) {
    CommonUtils.waitFor("Startup consistency check completion", new Function<Void, Boolean>() {
      @Override
      public Boolean apply(Void aVoid) {
        return master.getStartupConsistencyCheck().getStatus()
            == StartupConsistencyCheck.Status.COMPLETE;
      }
    }, WaitForOptions.defaults().setTimeout(Constants.MINUTE_MS));
  }
}<|MERGE_RESOLUTION|>--- conflicted
+++ resolved
@@ -60,11 +60,7 @@
       throws Exception {
     String masterJournal = Configuration.get(PropertyKey.MASTER_JOURNAL_FOLDER);
     MasterRegistry registry = new MasterRegistry();
-<<<<<<< HEAD
-    JournalFactory factory = new MutableJournal.Factory(new URI(masterJournal));
-=======
     JournalFactory factory = new Journal.Factory(new URI(masterJournal));
->>>>>>> 49f443be
     new BlockMasterFactory().create(registry, factory);
     new FileSystemMasterFactory().create(registry, factory);
     registry.start(isLeader);
