--- conflicted
+++ resolved
@@ -102,11 +102,7 @@
     } catch (TachyonException e) {
       throw new IOException(e.getMessage());
     }
-<<<<<<< HEAD
-    if (!dstFileInfo.isFolder()) {
-=======
     if (!dstStatus.isFolder()) {
->>>>>>> 292a0fab
       throw new IOException(
           ExceptionMessage.DESTINATION_FILE_CANNOT_EXIST_WITH_WILDCARD_SOURCE.getMessage());
     }
@@ -144,17 +140,8 @@
       if (!src.isDirectory()) {
         // If the dstPath is a directory, then it should be updated to be the path of the file where
         // src will be copied to
-<<<<<<< HEAD
-        TachyonFile fd = mTfs.openIfExists(dstPath);
-        if (fd != null) {
-          FileInfo tFile = mTfs.getInfo(fd);
-          if (tFile.isFolder()) {
-            dstPath = dstPath.join(src.getName());
-          }
-=======
         if (mTfs.exists(dstPath) && mTfs.getStatus(dstPath).isFolder()) {
           dstPath = dstPath.join(src.getName());
->>>>>>> 292a0fab
         }
 
         Closer closer = Closer.create();
