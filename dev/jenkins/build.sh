--- conflicted
+++ resolved
@@ -80,24 +80,10 @@
   echo "RUN_MAVEN was not set to true, skipping maven check"
 fi
 
-<<<<<<< HEAD
 if [ "${RUN_DOC_CHECK}" == "true" ]; then
   ./dev/scripts/check-docs.sh
 else
   echo "RUN_DOC_CHECK was not set to true, skipping doc check"
 fi
-=======
-if [ -n "${ALLUXIO_SONAR_ARGS}" ]
-then
-  # A separate step to run jacoco report, with all the generated coverage data. This requires the
-  # previous 'install' step to generate the jacoco exec data with the 'jacoco' profile.
-  #
-  # Must exclude some of the modules that fail to run verify again without a clean step. This is ok
-  # since these modules do not contain any source code to track for code coverage.
-  mvn -T 4C -Dfindbugs.skip -Dcheckstyle.skip -DskipTests -Dmaven.javadoc.skip -Dlicense.skip -PjacocoReport verify -pl '!webui,!shaded,!shaded/client,!shaded/hadoop'
-  # run sonar analysis
-  mvn $(echo "${ALLUXIO_SONAR_ARGS}") sonar:sonar
-fi
 
-go run docs/check.go
->>>>>>> 191332ab
+go run docs/check.go