/*
 * Licensed to the University of California, Berkeley under one or more contributor license
 * agreements. See the NOTICE file distributed with this work for additional information regarding
 * copyright ownership. The ASF licenses this file to You under the Apache License, Version 2.0 (the
 * "License"); you may not use this file except in compliance with the License. You may obtain a
 * copy of the License at
 *
 * http://www.apache.org/licenses/LICENSE-2.0
 *
 * Unless required by applicable law or agreed to in writing, software distributed under the License
 * is distributed on an "AS IS" BASIS, WITHOUT WARRANTIES OR CONDITIONS OF ANY KIND, either express
 * or implied. See the License for the specific language governing permissions and limitations under
 * the License.
 */

package tachyon.client.keyvalue;

import java.io.IOException;
import java.util.Collections;
import java.util.List;

import org.junit.Assert;
import org.junit.Before;
import org.junit.BeforeClass;
import org.junit.ClassRule;
import org.junit.Test;

import com.google.common.collect.Lists;

import tachyon.Constants;
import tachyon.LocalTachyonClusterResource;
import tachyon.TachyonURI;
import tachyon.client.file.FileSystem;
import tachyon.exception.TachyonException;
import tachyon.util.io.PathUtils;

/**
 * Integration tests for {@link KeyValuePartitionReader} and {@link KeyValuePartitionWriter}.
 */
public final class KeyValuePartitionIntegrationTest {
  private static final int BLOCK_SIZE = 512 * Constants.MB;
  private static final String BASE_KEY = "base_key";
  private static final String BASE_VALUE = "base_value";
  /** The number of pairs generated by {@link #genKeyValuePairs(int)} can be held by a partition. */
  private static final int BASE_KEY_VALUE_NUMBER = 100;
  private static final byte[] KEY1 = "key1".getBytes();
  private static final byte[] KEY2 = "key2_foo".getBytes();
  private static final byte[] VALUE1 = "value1".getBytes();
  private static final byte[] VALUE2 = "value2_bar".getBytes();
  private static FileSystem sTfs;
  private KeyValuePartitionWriter mKeyValuePartitionWriter;
  private KeyValuePartitionReader mKeyValuePartitionReader;
  private TachyonURI mPartitionUri;

  /**
   * Generate a sequence of key-value pairs in the format like
   * ({@link #BASE_KEY}_{@code i}, {@link #BASE_VALUE}_{@code i}), {@code i} is in the interval
   * [0, {@code length}).
   *
   * @param length the number of key-value pairs
   * @return the list of generated key-value pairs
   */
  private List<KeyValuePair> genKeyValuePairs(int length) {
    List<KeyValuePair> pairs = Lists.newArrayListWithExpectedSize(length);
    for (int i = 0; i < length; i ++) {
      String key = String.format("%s_%d", BASE_KEY, i);
      String value = String.format("%s_%d", BASE_VALUE, i);
      pairs.add(new KeyValuePair(key.getBytes(), value.getBytes()));
    }
    return pairs;
  }

  @ClassRule
  public static LocalTachyonClusterResource sLocalTachyonClusterResource =
      new LocalTachyonClusterResource(Constants.GB, Constants.KB, BLOCK_SIZE,
          /* ensure key-value service is turned on */
          Constants.KEY_VALUE_ENABLED, "true");

  @BeforeClass
  public static void beforeClass() throws Exception {
    sTfs = sLocalTachyonClusterResource.get().getClient();
  }

  private TachyonURI getUniqURI() {
    return new TachyonURI(PathUtils.uniqPath());
  }

  @Before
  public void before() {
    mPartitionUri = getUniqURI();
  }

  /**
   * Tests a {@link KeyValuePartitionWriter} can create a partition, write key-value pairs and
   * close. Meanwhile the {@link KeyValuePartitionReader} can open this saved partition and find
   * keys store by the writer.
   *
   * @throws IOException if unexpected non-Tachyon error happens
   * @throws TachyonException if unexpected Tachyon error happens
   */
  @Test
  public void readerWriterTest() throws IOException, TachyonException {
    mKeyValuePartitionWriter = KeyValuePartitionWriter.Factory.create(mPartitionUri);
    mKeyValuePartitionWriter.put(KEY1, VALUE1);
    mKeyValuePartitionWriter.put(KEY2, VALUE2);
    mKeyValuePartitionWriter.close();
    // Expect the key-value partition exists as a Tachyon file
<<<<<<< HEAD
    Assert.assertNotNull(sTfs.openIfExists(mPartitionUri));
    mKeyValuePartitionReader = KeyValuePartitionReader.Factory.create(mPartitionUri);
=======
    Assert.assertTrue(sTfs.exists(uri));
    mKeyValuePartitionReader = KeyValuePartitionReader.Factory.create(uri);
>>>>>>> 292a0fab
    Assert.assertArrayEquals(VALUE1, mKeyValuePartitionReader.get(KEY1));
    Assert.assertArrayEquals(VALUE2, mKeyValuePartitionReader.get(KEY2));
    Assert.assertNull(mKeyValuePartitionReader.get("NoSuchKey".getBytes()));
  }

  /**
   * Tests that {@link KeyValuePartitionReader#size()} is correct when a new reader is created.
   */
  @Test
  public void sizeTest() throws Exception {
    byte[][] keys = new byte[][]{KEY1, KEY2};
    byte[][] values = new byte[][]{VALUE1, VALUE2};
    for (int size = 0; size <= 2; size ++) {
      mKeyValuePartitionWriter = KeyValuePartitionWriter.Factory.create(mPartitionUri);
      for (int i = 0; i < size; i ++) {
        mKeyValuePartitionWriter.put(keys[i], values[i]);
      }
      mKeyValuePartitionWriter.close();

      mKeyValuePartitionReader = KeyValuePartitionReader.Factory.create(mPartitionUri);
      Assert.assertEquals(size, mKeyValuePartitionReader.size());
      mKeyValuePartitionReader.close();

      mPartitionUri = getUniqURI();
    }
  }

  /**
   * Tests that the iterator returned by {@link KeyValuePartitionReader#iterator()} for an empty
   * partition has no elements to be iterated.
   */
  @Test
  public void emptyPartitionIteratorTest() throws Exception {
    // Creates an empty partition.
    KeyValuePartitionWriter.Factory.create(mPartitionUri).close();
    Assert.assertFalse(KeyValuePartitionReader.Factory.create(mPartitionUri).iterator().hasNext());
  }

  /**
   * Tests that {@link KeyValuePartitionReader#iterator()} can iterate over a partition correctly.
   * <p>
   * There is no assumption about the order of iteration, it just makes sure all key-value pairs are
   * iterated.
   */
  @Test
  public void noOrderIteratorTest() throws Exception {
    List<KeyValuePair> pairs = genKeyValuePairs(BASE_KEY_VALUE_NUMBER);
    List<KeyValuePair> iteratedPairs = Lists.newArrayListWithExpectedSize(pairs.size());

    mKeyValuePartitionWriter = KeyValuePartitionWriter.Factory.create(mPartitionUri);
    for (KeyValuePair pair : pairs) {
      mKeyValuePartitionWriter.put(pair.getKey().array(), pair.getValue().array());
    }
    mKeyValuePartitionWriter.close();

    mKeyValuePartitionReader = KeyValuePartitionReader.Factory.create(mPartitionUri);
    KeyValueIterator iterator = mKeyValuePartitionReader.iterator();
    while (iterator.hasNext()) {
      iteratedPairs.add(iterator.next());
    }
    Assert.assertEquals(pairs.size(), iteratedPairs.size());

    // Sort both pairs and iteratedPairs, then compare them.
    Collections.sort(pairs);
    Collections.sort(iteratedPairs);
    Assert.assertEquals(pairs, iteratedPairs);
  }
}<|MERGE_RESOLUTION|>--- conflicted
+++ resolved
@@ -105,13 +105,8 @@
     mKeyValuePartitionWriter.put(KEY2, VALUE2);
     mKeyValuePartitionWriter.close();
     // Expect the key-value partition exists as a Tachyon file
-<<<<<<< HEAD
-    Assert.assertNotNull(sTfs.openIfExists(mPartitionUri));
+    Assert.assertTrue(sTfs.exists(mPartitionUri));
     mKeyValuePartitionReader = KeyValuePartitionReader.Factory.create(mPartitionUri);
-=======
-    Assert.assertTrue(sTfs.exists(uri));
-    mKeyValuePartitionReader = KeyValuePartitionReader.Factory.create(uri);
->>>>>>> 292a0fab
     Assert.assertArrayEquals(VALUE1, mKeyValuePartitionReader.get(KEY1));
     Assert.assertArrayEquals(VALUE2, mKeyValuePartitionReader.get(KEY2));
     Assert.assertNull(mKeyValuePartitionReader.get("NoSuchKey".getBytes()));
