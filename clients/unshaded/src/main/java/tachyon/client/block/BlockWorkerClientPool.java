/*
 * Licensed to the University of California, Berkeley under one or more contributor license
 * agreements. See the NOTICE file distributed with this work for additional information regarding
 * copyright ownership. The ASF licenses this file to You under the Apache License, Version 2.0 (the
 * "License"); you may not use this file except in compliance with the License. You may obtain a
 * copy of the License at
 *
 * http://www.apache.org/licenses/LICENSE-2.0
 *
 * Unless required by applicable law or agreed to in writing, software distributed under the License
 * is distributed on an "AS IS" BASIS, WITHOUT WARRANTIES OR CONDITIONS OF ANY KIND, either express
 * or implied. See the License for the specific language governing permissions and limitations under
 * the License.
 */

package tachyon.client.block;

import java.io.IOException;
import java.util.concurrent.ExecutorService;
import java.util.concurrent.Executors;

import org.slf4j.Logger;
import org.slf4j.LoggerFactory;

import tachyon.Constants;
import tachyon.client.ClientContext;
import tachyon.resource.ResourcePool;
import tachyon.thrift.NetAddress;
import tachyon.util.ThreadFactoryUtils;
import tachyon.worker.ClientMetrics;
import tachyon.worker.WorkerClient;

/**
 * Class for managing local block worker clients. After obtaining a client with {@link
 * ResourcePool#acquire}, {@link ResourcePool#release} must be called when the thread is done
 * using the client.
 */
<<<<<<< HEAD
public class BlockWorkerClientPool extends ResourcePool<WorkerClient> {
  private static final Logger LOG = LoggerFactory.getLogger(Constants.LOGGER_TYPE);
=======
public final class BlockWorkerClientPool extends ResourcePool<WorkerClient> {
>>>>>>> 3f4cfec4
  /**
   * The capacity for this pool must be large, since each block written will hold a client until
   * the block is committed at the end of the file completion.
   */
  private static final int CAPACITY = 10000;
  private final ExecutorService mExecutorService;
  private final NetAddress mWorkerNetAddress;

  /**
   * Creates a new block worker client pool.
   *
   * @param workerAddress the worker address
   */
  public BlockWorkerClientPool(NetAddress workerAddress) {
    // TODO(calvin): Get the capacity from configuration.
    super(CAPACITY);
    mExecutorService = Executors.newFixedThreadPool(CAPACITY, ThreadFactoryUtils.build(
        "block-worker-heartbeat-%d", true));
    mWorkerNetAddress = workerAddress;
  }

  @Override
  public void close() {
    // TODO(calvin): Consider collecting all the clients and shutting them down.
    mExecutorService.shutdown();
  }

  @Override
  public void release(WorkerClient workerClient) {
    try {
      // Heartbeat to send the client metrics.
      workerClient.sessionHeartbeat();
    } catch (IOException ioe) {
      LOG.warn("Failed sending client metrics before releasing the worker client", ioe);
    }
    workerClient.createNewSession(ClientContext.getRandomNonNegativeLong());
    super.release(workerClient);
  }

  @Override
  protected WorkerClient createNewResource() {
    long clientId = ClientContext.getRandomNonNegativeLong();
    return new WorkerClient(mWorkerNetAddress, mExecutorService, ClientContext.getConf(),
        clientId, true, ClientContext.getClientMetrics());
  }
}<|MERGE_RESOLUTION|>--- conflicted
+++ resolved
@@ -35,12 +35,8 @@
  * ResourcePool#acquire}, {@link ResourcePool#release} must be called when the thread is done
  * using the client.
  */
-<<<<<<< HEAD
-public class BlockWorkerClientPool extends ResourcePool<WorkerClient> {
+public final class BlockWorkerClientPool extends ResourcePool<WorkerClient> {
   private static final Logger LOG = LoggerFactory.getLogger(Constants.LOGGER_TYPE);
-=======
-public final class BlockWorkerClientPool extends ResourcePool<WorkerClient> {
->>>>>>> 3f4cfec4
   /**
    * The capacity for this pool must be large, since each block written will hold a client until
    * the block is committed at the end of the file completion.
